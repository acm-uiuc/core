--- conflicted
+++ resolved
@@ -16,11 +16,7 @@
     getEntraIdToken: vi.fn().mockImplementation(async () => {
       return "ey.test.token";
     }),
-<<<<<<< HEAD
-    addToTenant: vi.fn().mockImplementation(async (_email) => {
-=======
     addToTenant: vi.fn().mockImplementation(async (_) => {
->>>>>>> c38551cf
       return { success: true, email: "testing@illinois.edu" };
     }),
   };
