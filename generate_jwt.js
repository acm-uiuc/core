--- conflicted
+++ resolved
@@ -4,31 +4,6 @@
 
 const username = process.env.JWTGEN_USERNAME || "infra@acm.illinois.edu"
 const payload = {
-<<<<<<< HEAD
-    aud: "custom_jwt",
-    iss: "custom_jwt",
-    iat: Math.floor(Date.now() / 1000),
-    nbf: Math.floor(Date.now() / 1000),
-    exp: Math.floor(Date.now() / 1000) + (3600 * 24), // Token expires after 24 hour
-    acr: "1",
-    aio: "AXQAi/8TAAAA",
-    amr: ["pwd"],
-    appid: "your-app-id",
-    appidacr: "1",
-    email: username,
-    groups: ["0"],
-    idp: "https://login.microsoftonline.com",
-    ipaddr: "192.168.1.1",
-    name: "Doe, John",
-    oid: "00000000-0000-0000-0000-000000000000",
-    rh: "rh-value",
-    scp: "user_impersonation",
-    sub: "subject",
-    tid: "tenant-id",
-    unique_name: username,
-    uti: "uti-value",
-    ver: "1.0"
-=======
   aud: "custom_jwt",
   iss: "custom_jwt",
   iat: Math.floor(Date.now() / 1000),
@@ -52,7 +27,6 @@
   unique_name: username,
   uti: "uti-value",
   ver: "1.0",
->>>>>>> 27814115
 };
 
 const secretKey = process.env.JwtSigningKey;
