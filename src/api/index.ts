/* eslint import/no-nodejs-modules: ["error", {"allow": ["crypto"]}] */
import { randomUUID } from "crypto";
import fastify, { FastifyInstance } from "fastify";
import FastifyAuthProvider from "@fastify/auth";
import fastifyStatic from "@fastify/static";
import fastifyAuthPlugin from "./plugins/auth.js";
import protectedRoute from "./routes/protected.js";
import errorHandlerPlugin from "./plugins/errorHandler.js";
import { RunEnvironment, runEnvironments } from "../common/roles.js";
import { InternalServerError } from "../common/errors/index.js";
import eventsPlugin from "./routes/events.js";
import cors from "@fastify/cors";
import fastifyZodValidationPlugin from "./plugins/validate.js";
import { environmentConfig, genericConfig } from "../common/config.js";
import organizationsPlugin from "./routes/organizations.js";
import icalPlugin from "./routes/ics.js";
import vendingPlugin from "./routes/vending.js";
import * as dotenv from "dotenv";
import iamRoutes from "./routes/iam.js";
import ticketsPlugin from "./routes/tickets.js";
import { STSClient, GetCallerIdentityCommand } from "@aws-sdk/client-sts";
import NodeCache from "node-cache";
import { DynamoDBClient } from "@aws-sdk/client-dynamodb";
import { SecretsManagerClient } from "@aws-sdk/client-secrets-manager";
import mobileWalletRoute from "./routes/mobileWallet.js";
import stripeRoutes from "./routes/stripe.js";
import membershipPlugin from "./routes/membership.js";
import path from "path"; // eslint-disable-line import/no-nodejs-modules
<<<<<<< HEAD
import sigleadRoutes from "./routes/siglead.js";
=======
import roomRequestRoutes from "./routes/roomRequests.js";
>>>>>>> ca4496e7

dotenv.config();

const now = () => Date.now();

async function init(prettyPrint: boolean = false) {
  const dynamoClient = new DynamoDBClient({
    region: genericConfig.AwsRegion,
  });

  const secretsManagerClient = new SecretsManagerClient({
    region: genericConfig.AwsRegion,
  });
  const transport = prettyPrint
    ? {
        target: "pino-pretty",
        options: {
          colorize: true,
          translateTime: "SYS:standard",
          ignore: "pid,hostname",
          singleLine: false,
        },
      }
    : undefined;
  const app: FastifyInstance = fastify({
    logger: {
      level: process.env.LOG_LEVEL || "info",
      transport,
    },
    rewriteUrl: (req) => {
      const url = req.url;
      const hostname = req.headers.host || "";
      const customDomainBaseMappers: Record<string, string> = {
        "ical.acm.illinois.edu": `/api/v1/ical${url}`,
        "ical.aws.qa.acmuiuc.org": `/api/v1/ical${url}`,
        "go.acm.illinois.edu": `/api/v1/linkry/redir${url}`,
        "go.aws.qa.acmuiuc.org": `/api/v1/linkry/redir${url}`,
      };
      if (hostname in customDomainBaseMappers) {
        return customDomainBaseMappers[hostname];
      }
      return url || "/";
    },
    disableRequestLogging: true,
    genReqId: (request) => {
      const header = request.headers["x-apigateway-event"];
      if (!header) {
        return randomUUID().toString();
      }
      const typeCheckedHeader = Array.isArray(header) ? header[0] : header;
      const event = JSON.parse(decodeURIComponent(typeCheckedHeader));
      return event.requestContext.requestId;
    },
  });
  await app.register(fastifyAuthPlugin);
  await app.register(fastifyZodValidationPlugin);
  await app.register(FastifyAuthProvider);
  await app.register(errorHandlerPlugin);
  await app.register(fastifyStatic, {
    root: path.join(__dirname, "public"),
    prefix: "/",
  });
  if (!process.env.RunEnvironment) {
    process.env.RunEnvironment = "dev";
  }
  if (!runEnvironments.includes(process.env.RunEnvironment as RunEnvironment)) {
    throw new InternalServerError({
      message: `Invalid run environment ${app.runEnvironment}.`,
    });
  }
  app.runEnvironment = process.env.RunEnvironment as RunEnvironment;
  app.environmentConfig =
    environmentConfig[app.runEnvironment as RunEnvironment];
  app.nodeCache = new NodeCache({ checkperiod: 30 });
  app.dynamoClient = dynamoClient;
  app.secretsManagerClient = secretsManagerClient;
  app.addHook("onRequest", (req, _, done) => {
    req.startTime = now();
    const hostname = req.hostname;
    const url = req.raw.url;
    req.log.info({ hostname, url, method: req.method }, "received request");
    done();
  });

  app.addHook("onResponse", (req, reply, done) => {
    req.log.info(
      {
        url: req.raw.url,
        statusCode: reply.raw.statusCode,
        durationMs: now() - req.startTime,
      },
      "request completed",
    );
    done();
  });
  app.get("/api/v1/healthz", (_, reply) => reply.send({ message: "UP" }));
  await app.register(
    async (api, _options) => {
      api.register(protectedRoute, { prefix: "/protected" });
      api.register(eventsPlugin, { prefix: "/events" });
      api.register(organizationsPlugin, { prefix: "/organizations" });
      api.register(membershipPlugin, { prefix: "/membership" });
      api.register(icalPlugin, { prefix: "/ical" });
      api.register(iamRoutes, { prefix: "/iam" });
      api.register(ticketsPlugin, { prefix: "/tickets" });
      api.register(mobileWalletRoute, { prefix: "/mobileWallet" });
      api.register(stripeRoutes, { prefix: "/stripe" });
<<<<<<< HEAD
      api.register(sigleadRoutes, { prefix: "/siglead" });
=======
      api.register(roomRequestRoutes, { prefix: "/roomRequests" });
>>>>>>> ca4496e7
      if (app.runEnvironment === "dev") {
        api.register(vendingPlugin, { prefix: "/vending" });
      }
    },
    { prefix: "/api/v1" },
  );
  await app.register(cors, {
    origin: app.environmentConfig.ValidCorsOrigins,
  });
  app.log.info("Initialized new Fastify instance...");
  return app;
}

if (import.meta.url === `file://${process.argv[1]}`) {
  console.log(`Logging level set to ${process.env.LOG_LEVEL || "info"}`);
  const client = new STSClient({ region: genericConfig.AwsRegion });
  const command = new GetCallerIdentityCommand({});
  try {
    const data = await client.send(command);
    console.log(`Logged in to AWS as ${data.Arn} on account ${data.Account}.`);
  } catch {
    console.error(
      `Could not get AWS STS credentials: are you logged in to AWS? Run "aws configure sso" to log in.`,
    );
    process.exit(1);
  }
  const app = await init(true);
  app.listen({ port: 8080 }, async (err) => {
    /* eslint no-console: ["error", {"allow": ["log", "error"]}] */
    if (err) console.error(err);
  });
}
export default init;<|MERGE_RESOLUTION|>--- conflicted
+++ resolved
@@ -26,11 +26,8 @@
 import stripeRoutes from "./routes/stripe.js";
 import membershipPlugin from "./routes/membership.js";
 import path from "path"; // eslint-disable-line import/no-nodejs-modules
-<<<<<<< HEAD
 import sigleadRoutes from "./routes/siglead.js";
-=======
 import roomRequestRoutes from "./routes/roomRequests.js";
->>>>>>> ca4496e7
 
 dotenv.config();
 
@@ -138,11 +135,8 @@
       api.register(ticketsPlugin, { prefix: "/tickets" });
       api.register(mobileWalletRoute, { prefix: "/mobileWallet" });
       api.register(stripeRoutes, { prefix: "/stripe" });
-<<<<<<< HEAD
       api.register(sigleadRoutes, { prefix: "/siglead" });
-=======
       api.register(roomRequestRoutes, { prefix: "/roomRequests" });
->>>>>>> ca4496e7
       if (app.runEnvironment === "dev") {
         api.register(vendingPlugin, { prefix: "/vending" });
       }
