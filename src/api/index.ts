--- conflicted
+++ resolved
@@ -17,9 +17,6 @@
 import * as dotenv from "dotenv";
 import iamRoutes from "./routes/iam.js";
 import ticketsPlugin from "./routes/tickets.js";
-<<<<<<< HEAD
-import paidEventsPlugin from "./routes/paidEvents.js";
-=======
 import { STSClient, GetCallerIdentityCommand } from "@aws-sdk/client-sts";
 import NodeCache from "node-cache";
 import { DynamoDBClient } from "@aws-sdk/client-dynamodb";
@@ -27,7 +24,7 @@
 import mobileWalletRoute from "./routes/mobileWallet.js";
 import stripeRoutes from "./routes/stripe.js";
 
->>>>>>> f727980d
+import paidEventsPlugin from "./routes/paidEvents.js";
 dotenv.config();
 
 const now = () => Date.now();
