--- conflicted
+++ resolved
@@ -17,15 +17,12 @@
 import iamRoutes from "./routes/iam.js";
 import ticketsPlugin from "./routes/tickets.js";
 import { STSClient, GetCallerIdentityCommand } from "@aws-sdk/client-sts";
-<<<<<<< HEAD
 import linkryRoutes from "./routes/linkry.js";
 import path from "node:path";
 import { fileURLToPath } from "node:url";
-=======
 import NodeCache from "node-cache";
 import { DynamoDBClient } from "@aws-sdk/client-dynamodb";
 import { SecretsManagerClient } from "@aws-sdk/client-secrets-manager";
->>>>>>> 2a566c6b
 
 dotenv.config();
 
