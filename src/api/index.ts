/* eslint import/no-nodejs-modules: ["error", {"allow": ["crypto"]}] */
import { randomUUID } from "crypto";
import fastify, { FastifyInstance } from "fastify";
import FastifyAuthProvider from "@fastify/auth";
import fastifyAuthPlugin from "./plugins/auth.js";
import protectedRoute from "./routes/protected.js";
import errorHandlerPlugin from "./plugins/errorHandler.js";
import { RunEnvironment, runEnvironments } from "../common/roles.js";
import { InternalServerError } from "../common/errors/index.js";
import eventsPlugin from "./routes/events.js";
import cors from "@fastify/cors";
import fastifyZodValidationPlugin from "./plugins/validate.js";
import { environmentConfig, genericConfig } from "../common/config.js";
import organizationsPlugin from "./routes/organizations.js";
import icalPlugin from "./routes/ics.js";
import vendingPlugin from "./routes/vending.js";
import * as dotenv from "dotenv";
import iamRoutes from "./routes/iam.js";
import ticketsPlugin from "./routes/tickets.js";
import { STSClient, GetCallerIdentityCommand } from "@aws-sdk/client-sts";
import NodeCache from "node-cache";
import { DynamoDBClient } from "@aws-sdk/client-dynamodb";
import { SecretsManagerClient } from "@aws-sdk/client-secrets-manager";
import mobileWalletRoute from "./routes/mobileWallet.js";
<<<<<<< HEAD
=======
import stripeRoutes from "./routes/stripe.js";
>>>>>>> 27814115

dotenv.config();

const now = () => Date.now();

async function init() {
  const dynamoClient = new DynamoDBClient({
    region: genericConfig.AwsRegion,
  });

  const secretsManagerClient = new SecretsManagerClient({
    region: genericConfig.AwsRegion,
  });

  const app: FastifyInstance = fastify({
    logger: {
      level: process.env.LOG_LEVEL || "info",
    },
    rewriteUrl: (req) => {
      const url = req.url;
      const hostname = req.headers.host || "";
      const customDomainBaseMappers: Record<string, string> = {
        "ical.acm.illinois.edu": `/api/v1/ical${url}`,
        "ical.aws.qa.acmuiuc.org": `/api/v1/ical${url}`,
        "go.acm.illinois.edu": `/api/v1/linkry/redir${url}`,
        "go.aws.qa.acmuiuc.org": `/api/v1/linkry/redir${url}`,
      };
      if (hostname in customDomainBaseMappers) {
        return customDomainBaseMappers[hostname];
      }
      return url || "/";
    },
    disableRequestLogging: true,
    genReqId: (request) => {
      const header = request.headers["x-apigateway-event"];
      if (!header) {
        return randomUUID().toString();
      }
      const typeCheckedHeader = Array.isArray(header) ? header[0] : header;
      const event = JSON.parse(decodeURIComponent(typeCheckedHeader));
      return event.requestContext.requestId;
    },
  });
  await app.register(fastifyAuthPlugin);
  await app.register(fastifyZodValidationPlugin);
  await app.register(FastifyAuthProvider);
  await app.register(errorHandlerPlugin);
  if (!process.env.RunEnvironment) {
    process.env.RunEnvironment = "dev";
  }
  if (!runEnvironments.includes(process.env.RunEnvironment as RunEnvironment)) {
    throw new InternalServerError({
      message: `Invalid run environment ${app.runEnvironment}.`,
    });
  }
  app.runEnvironment = process.env.RunEnvironment as RunEnvironment;
  app.environmentConfig =
    environmentConfig[app.runEnvironment as RunEnvironment];
  app.nodeCache = new NodeCache({ checkperiod: 30 });
  app.dynamoClient = dynamoClient;
  app.secretsManagerClient = secretsManagerClient;
  app.addHook("onRequest", (req, _, done) => {
    req.startTime = now();
    const hostname = req.hostname;
    const url = req.raw.url;
    req.log.info({ hostname, url, method: req.method }, "received request");
    done();
  });

  app.addHook("onResponse", (req, reply, done) => {
    req.log.info(
      {
        url: req.raw.url,
        statusCode: reply.raw.statusCode,
        durationMs: now() - req.startTime,
      },
      "request completed",
    );
    done();
  });
  app.get("/", (_, reply) => reply.send("Welcome to the ACM @ UIUC Core API!"));
  app.get("/api/v1/healthz", (_, reply) => reply.send({ message: "UP" }));
  await app.register(
    async (api, _options) => {
      api.register(protectedRoute, { prefix: "/protected" });
      api.register(eventsPlugin, { prefix: "/events" });
      api.register(organizationsPlugin, { prefix: "/organizations" });
      api.register(icalPlugin, { prefix: "/ical" });
      api.register(iamRoutes, { prefix: "/iam" });
      api.register(ticketsPlugin, { prefix: "/tickets" });
      api.register(mobileWalletRoute, { prefix: "/mobileWallet" });
<<<<<<< HEAD
=======
      api.register(stripeRoutes, { prefix: "/stripe" });
>>>>>>> 27814115
      if (app.runEnvironment === "dev") {
        api.register(vendingPlugin, { prefix: "/vending" });
      }
    },
    { prefix: "/api/v1" },
  );
  await app.register(cors, {
    origin: app.environmentConfig.ValidCorsOrigins,
  });
  app.log.info("Initialized new Fastify instance...");
  return app;
}

if (import.meta.url === `file://${process.argv[1]}`) {
  console.log(`Logging level set to ${process.env.LOG_LEVEL || "info"}`);
  const client = new STSClient({ region: genericConfig.AwsRegion });
  const command = new GetCallerIdentityCommand({});
  try {
    const data = await client.send(command);
    console.log(`Logged in to AWS as ${data.Arn} on account ${data.Account}.`);
  } catch {
    console.error(
      `Could not get AWS STS credentials: are you logged in to AWS? Run "aws configure sso" to log in.`,
    );
    process.exit(1);
  }
  const app = await init();
  app.listen({ port: 8080 }, async (err) => {
    /* eslint no-console: ["error", {"allow": ["log", "error"]}] */
    if (err) console.error(err);
  });
}
export default init;<|MERGE_RESOLUTION|>--- conflicted
+++ resolved
@@ -22,10 +22,7 @@
 import { DynamoDBClient } from "@aws-sdk/client-dynamodb";
 import { SecretsManagerClient } from "@aws-sdk/client-secrets-manager";
 import mobileWalletRoute from "./routes/mobileWallet.js";
-<<<<<<< HEAD
-=======
 import stripeRoutes from "./routes/stripe.js";
->>>>>>> 27814115
 
 dotenv.config();
 
@@ -117,10 +114,7 @@
       api.register(iamRoutes, { prefix: "/iam" });
       api.register(ticketsPlugin, { prefix: "/tickets" });
       api.register(mobileWalletRoute, { prefix: "/mobileWallet" });
-<<<<<<< HEAD
-=======
       api.register(stripeRoutes, { prefix: "/stripe" });
->>>>>>> 27814115
       if (app.runEnvironment === "dev") {
         api.register(vendingPlugin, { prefix: "/vending" });
       }
