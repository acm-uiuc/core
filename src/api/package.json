{
  "name": "infra-core-api",
  "version": "1.0.0",
  "description": "ACM@UIUC Infra - Sample AWS Lambda in Node",
  "main": "index.js",
  "author": "ACM@UIUC",
  "license": "BSD-3-Clause",
  "type": "module",
  "scripts": {
    "build": "tsc",
    "dev": "cross-env LOG_LEVEL=debug tsx watch index.ts",
    "typecheck": "tsc --noEmit",
    "lint": "eslint . --ext .ts --cache",
    "prettier": "prettier --check *.ts **/*.ts",
    "prettier:write": "prettier --write *.ts **/*.ts"
  },
  "dependencies": {
<<<<<<< HEAD
    "@aws-sdk/client-sts": "^3.726.0",
    "@fastify/static": "^8.0.4"
  },
  "devDependencies": {
    "@types/ejs": "^3.1.5"
=======
    "@aws-sdk/client-dynamodb": "^3.624.0",
    "@aws-sdk/client-secrets-manager": "^3.624.0",
    "@aws-sdk/client-sts": "^3.726.0",
    "@aws-sdk/util-dynamodb": "^3.624.0",
    "@azure/msal-node": "^2.16.1",
    "@fastify/auth": "^5.0.1",
    "@fastify/aws-lambda": "^5.0.0",
    "@fastify/caching": "^9.0.1",
    "@fastify/cors": "^10.0.1",
    "@touch4it/ical-timezones": "^1.9.0",
    "discord.js": "^14.15.3",
    "dotenv": "^16.4.5",
    "esbuild": "^0.24.2",
    "fastify": "^5.1.0",
    "fastify-plugin": "^4.5.1",
    "ical-generator": "^7.2.0",
    "jsonwebtoken": "^9.0.2",
    "jwks-rsa": "^3.1.0",
    "moment": "^2.30.1",
    "moment-timezone": "^0.5.45",
    "node-cache": "^5.1.2",
    "pluralize": "^8.0.0",
    "zod": "^3.23.8",
    "zod-to-json-schema": "^3.23.2",
    "zod-validation-error": "^3.3.1"
  },
  "devDependencies": {
    "@tsconfig/node22": "^22.0.0"
>>>>>>> 2a566c6b
  }
}<|MERGE_RESOLUTION|>--- conflicted
+++ resolved
@@ -15,13 +15,7 @@
     "prettier:write": "prettier --write *.ts **/*.ts"
   },
   "dependencies": {
-<<<<<<< HEAD
-    "@aws-sdk/client-sts": "^3.726.0",
-    "@fastify/static": "^8.0.4"
-  },
-  "devDependencies": {
-    "@types/ejs": "^3.1.5"
-=======
+    "@fastify/static": "^8.0.4",
     "@aws-sdk/client-dynamodb": "^3.624.0",
     "@aws-sdk/client-secrets-manager": "^3.624.0",
     "@aws-sdk/client-sts": "^3.726.0",
@@ -50,6 +44,5 @@
   },
   "devDependencies": {
     "@tsconfig/node22": "^22.0.0"
->>>>>>> 2a566c6b
   }
 }