--- conflicted
+++ resolved
@@ -360,16 +360,6 @@
   }
 }
 
-<<<<<<< HEAD
-export async function listGroupIDsByEmail(
-  token: string,
-  email: string,
-): Promise<Array<string>> {
-  try {
-    const userOid = await resolveEmailToOid(token, email);
-    console.log(userOid);
-    const url = `https://graph.microsoft.com/v1.0/users/${userOid}/memberOf`;
-=======
 /**
  * Retrieves the profile of a user from Entra ID.
  * @param token - Entra ID token authorized to perform this action.
@@ -384,7 +374,6 @@
   const userId = await resolveEmailToOid(token, email);
   try {
     const url = `https://graph.microsoft.com/v1.0/users/${userId}?$select=userPrincipalName,givenName,surname,displayName,otherMails,mail`;
->>>>>>> ca4496e7
     const response = await fetch(url, {
       method: "GET",
       headers: {
@@ -397,34 +386,11 @@
       const errorData = (await response.json()) as {
         error?: { message?: string };
       };
-<<<<<<< HEAD
-      throw new EntraGroupsFromEmailError({
-=======
       throw new EntraFetchError({
->>>>>>> ca4496e7
         message: errorData?.error?.message ?? response.statusText,
         email,
       });
     }
-<<<<<<< HEAD
-
-    const data = (await response.json()) as {
-      value: Array<{
-        id: string;
-      }>;
-    };
-
-    // Map the response to the desired format
-    const groups = data.value.map((group) => group.id);
-
-    return groups;
-  } catch (error) {
-    if (error instanceof EntraGroupsFromEmailError) {
-      throw error;
-    }
-
-    throw new EntraGroupsFromEmailError({
-=======
     return (await response.json()) as UserProfileDataBase;
   } catch (error) {
     if (error instanceof EntraFetchError) {
@@ -478,13 +444,10 @@
     }
 
     throw new EntraPatchError({
->>>>>>> ca4496e7
       message: error instanceof Error ? error.message : String(error),
       email,
     });
   }
-<<<<<<< HEAD
-=======
 }
 
 /**
@@ -542,5 +505,52 @@
       group,
     });
   }
->>>>>>> ca4496e7
+}
+
+export async function listGroupIDsByEmail(
+  token: string,
+  email: string,
+): Promise<Array<string>> {
+  try {
+    const userOid = await resolveEmailToOid(token, email);
+    console.log(userOid);
+    const url = `https://graph.microsoft.com/v1.0/users/${userOid}/memberOf`;
+    const response = await fetch(url, {
+      method: "GET",
+      headers: {
+        Authorization: `Bearer ${token}`,
+        "Content-Type": "application/json",
+      },
+    });
+
+    if (!response.ok) {
+      const errorData = (await response.json()) as {
+        error?: { message?: string };
+      };
+      throw new EntraGroupsFromEmailError({
+        message: errorData?.error?.message ?? response.statusText,
+        email,
+      });
+    }
+
+    const data = (await response.json()) as {
+      value: Array<{
+        id: string;
+      }>;
+    };
+
+    // Map the response to the desired format
+    const groups = data.value.map((group) => group.id);
+
+    return groups;
+  } catch (error) {
+    if (error instanceof EntraGroupsFromEmailError) {
+      throw error;
+    }
+
+    throw new EntraGroupsFromEmailError({
+      message: error instanceof Error ? error.message : String(error),
+      email,
+    });
+  }
 }