import {
  execCouncilGroupId,
  execCouncilTestingGroupId,
  genericConfig,
  officersGroupId,
  officersGroupTestingId,
} from "../../common/config.js";
import {
<<<<<<< HEAD
  BaseError,
=======
>>>>>>> 27814115
  EntraFetchError,
  EntraGroupError,
  EntraInvitationError,
  EntraPatchError,
  InternalServerError,
} from "../../common/errors/index.js";
import { getSecretValue } from "../plugins/auth.js";
import { ConfidentialClientApplication } from "@azure/msal-node";
import { getItemFromCache, insertItemIntoCache } from "./cache.js";
import {
  EntraGroupActions,
  EntraInvitationResponse,
  ProfilePatchRequest,
} from "../../common/types/iam.js";
<<<<<<< HEAD
import { FastifyInstance } from "fastify";
=======
>>>>>>> 27814115
import { UserProfileDataBase } from "common/types/msGraphApi.js";
import { SecretsManagerClient } from "@aws-sdk/client-secrets-manager";
import { DynamoDBClient } from "@aws-sdk/client-dynamodb";

function validateGroupId(groupId: string): boolean {
  const groupIdPattern = /^[a-zA-Z0-9-]+$/; // Adjust the pattern as needed
  return groupIdPattern.test(groupId);
}

export async function getEntraIdToken(
  clients: { smClient: SecretsManagerClient; dynamoClient: DynamoDBClient },
  clientId: string,
  scopes: string[] = ["https://graph.microsoft.com/.default"],
) {
  const secretApiConfig =
    (await getSecretValue(clients.smClient, genericConfig.ConfigSecretName)) ||
    {};
  if (
    !secretApiConfig.entra_id_private_key ||
    !secretApiConfig.entra_id_thumbprint
  ) {
    throw new InternalServerError({
      message: "Could not find Entra ID credentials.",
    });
  }
  const decodedPrivateKey = Buffer.from(
    secretApiConfig.entra_id_private_key as string,
    "base64",
  ).toString("utf8");
  const cachedToken = await getItemFromCache(
    clients.dynamoClient,
    "entra_id_access_token",
  );
  if (cachedToken) {
    return cachedToken["token"] as string;
  }
  const config = {
    auth: {
      clientId: clientId,
      authority: `https://login.microsoftonline.com/${genericConfig.EntraTenantId}`,
      clientCertificate: {
        thumbprint: (secretApiConfig.entra_id_thumbprint as string) || "",
        privateKey: decodedPrivateKey,
      },
    },
  };
  const cca = new ConfidentialClientApplication(config);
  try {
    const result = await cca.acquireTokenByClientCredential({
      scopes,
    });
    const date = result?.expiresOn;
    if (!date) {
      throw new InternalServerError({
        message: `Failed to acquire token: token has no expiry field.`,
      });
    }
    date.setTime(date.getTime() - 30000);
    if (result?.accessToken) {
      await insertItemIntoCache(
        clients.dynamoClient,
        "entra_id_access_token",
        { token: result?.accessToken },
        date,
      );
    }
    return result?.accessToken ?? null;
  } catch (error) {
    throw new InternalServerError({
      message: `Failed to acquire token: ${error}`,
    });
  }
}

/**
 * Adds a user to the tenant by sending an invitation to their email
 * @param token - Entra ID token authorized to take this action.
 * @param email - The email address of the user to invite
 * @throws {InternalServerError} If the invitation fails
 * @returns {Promise<boolean>} True if the invitation was successful
 */
export async function addToTenant(token: string, email: string) {
  email = email.toLowerCase().replace(/\s/g, "");
  if (!email.endsWith("@illinois.edu")) {
    throw new EntraInvitationError({
      email,
      message: "User's domain must be illinois.edu to be invited.",
    });
  }
  try {
    const body = {
      invitedUserEmailAddress: email,
      inviteRedirectUrl: "https://acm.illinois.edu",
    };
    const url = "https://graph.microsoft.com/v1.0/invitations";
    const response = await fetch(url, {
      method: "POST",
      headers: {
        Authorization: `Bearer ${token}`,
        "Content-Type": "application/json",
      },
      body: JSON.stringify(body),
    });

    if (!response.ok) {
      const errorData = (await response.json()) as EntraInvitationResponse;
      throw new EntraInvitationError({
        message: errorData.error?.message || response.statusText,
        email,
      });
    }

    return { success: true, email };
  } catch (error) {
    if (error instanceof EntraInvitationError) {
      throw error;
    }

    throw new EntraInvitationError({
      message: error instanceof Error ? error.message : String(error),
      email,
    });
  }
}

/**
 * Resolves an email address to an OID using Microsoft Graph API.
 * @param token - Entra ID token authorized to perform this action.
 * @param email - The email address to resolve.
 * @throws {Error} If the resolution fails.
 * @returns {Promise<string>} The OID of the user.
 */
export async function resolveEmailToOid(
  token: string,
  email: string,
): Promise<string> {
  email = email.toLowerCase().replace(/\s/g, "");

  const url = `https://graph.microsoft.com/v1.0/users?$filter=mail eq '${email}'`;

  const response = await fetch(url, {
    method: "GET",
    headers: {
      Authorization: `Bearer ${token}`,
      "Content-Type": "application/json",
    },
  });

  if (!response.ok) {
    const errorData = (await response.json()) as {
      error?: { message?: string };
    };
    throw new Error(errorData?.error?.message ?? response.statusText);
  }

  const data = (await response.json()) as {
    value: { id: string }[];
  };

  if (!data.value || data.value.length === 0) {
    throw new Error(`No user found with email: ${email}`);
  }

  return data.value[0].id;
}

/**
 * Adds or removes a user from an Entra ID group.
 * @param token - Entra ID token authorized to take this action.
 * @param email - The email address of the user to add or remove.
 * @param group - The group ID to take action on.
 * @param action - Whether to add or remove the user from the group.
 * @throws {EntraGroupError} If the group action fails.
 * @returns {Promise<boolean>} True if the action was successful.
 */
export async function modifyGroup(
  token: string,
  email: string,
  group: string,
  action: EntraGroupActions,
): Promise<boolean> {
  email = email.toLowerCase().replace(/\s/g, "");
  if (!email.endsWith("@illinois.edu")) {
    throw new EntraGroupError({
      group,
      message: "User's domain must be illinois.edu to be added to the group.",
    });
  }
  // if adding to exec group, check that all exec members we want to add are paid members
  const paidMemberRequiredGroups = [
    execCouncilGroupId,
    execCouncilTestingGroupId,
    officersGroupId,
    officersGroupTestingId,
  ];
  if (
    paidMemberRequiredGroups.includes(group) &&
    action === EntraGroupActions.ADD
  ) {
    const netId = email.split("@")[0];
    const response = await fetch(
      `https://membership.acm.illinois.edu/api/v1/checkMembership?netId=${netId}`,
    );
    const membershipStatus = (await response.json()) as {
      netId: string;
      isPaidMember: boolean;
    };
    if (!membershipStatus["isPaidMember"]) {
      throw new EntraGroupError({
        message: `${netId} is not a paid member. This group requires that all members are paid members.`,
        group,
      });
    }
  }
  try {
    const oid = await resolveEmailToOid(token, email);
    const methodMapper = {
      [EntraGroupActions.ADD]: "POST",
      [EntraGroupActions.REMOVE]: "DELETE",
    };

    const urlMapper = {
      [EntraGroupActions.ADD]: `https://graph.microsoft.com/v1.0/groups/${group}/members/$ref`,
      [EntraGroupActions.REMOVE]: `https://graph.microsoft.com/v1.0/groups/${group}/members/${oid}/$ref`,
    };
    const url = urlMapper[action];
    const body = {
      "@odata.id": `https://graph.microsoft.com/v1.0/directoryObjects/${oid}`,
    };

    const response = await fetch(url, {
      method: methodMapper[action],
      headers: {
        Authorization: `Bearer ${token}`,
        "Content-Type": "application/json",
      },
      body: JSON.stringify(body),
    });

    if (!response.ok) {
      const errorData = (await response.json()) as {
        error?: { message?: string };
      };
      if (
        errorData?.error?.message ===
        "One or more added object references already exist for the following modified properties: 'members'."
      ) {
        return true;
      }
      throw new EntraGroupError({
        message: errorData?.error?.message ?? response.statusText,
        group,
      });
    }

    return true;
  } catch (error) {
    if (error instanceof EntraGroupError) {
      throw error;
    }
    const message = error instanceof Error ? error.message : String(error);
    if (message) {
      throw new EntraGroupError({
        message,
        group,
      });
    }
  }
  return false;
}

/**
 * Lists all members of an Entra ID group.
 * @param token - Entra ID token authorized to take this action.
 * @param group - The group ID to fetch members for.
 * @throws {EntraGroupError} If the group action fails.
 * @returns {Promise<Array<{ name: string; email: string }>>} List of members with name and email.
 */
export async function listGroupMembers(
  token: string,
  group: string,
): Promise<Array<{ name: string; email: string }>> {
  if (!validateGroupId(group)) {
    throw new EntraGroupError({
      message: "Invalid group ID format",
      group,
    });
  }
  try {
    const url = `https://graph.microsoft.com/v1.0/groups/${group}/members`;
    const response = await fetch(url, {
      method: "GET",
      headers: {
        Authorization: `Bearer ${token}`,
        "Content-Type": "application/json",
      },
    });

    if (!response.ok) {
      const errorData = (await response.json()) as {
        error?: { message?: string };
      };
      throw new EntraGroupError({
        message: errorData?.error?.message ?? response.statusText,
        group,
      });
    }

    const data = (await response.json()) as {
      value: Array<{
        displayName?: string;
        mail?: string;
      }>;
    };

    // Map the response to the desired format
    const members = data.value.map((member) => ({
      name: member.displayName ?? "",
      email: member.mail ?? "",
    }));

    return members;
  } catch (error) {
    if (error instanceof EntraGroupError) {
      throw error;
    }

    throw new EntraGroupError({
      message: error instanceof Error ? error.message : String(error),
      group,
    });
  }
}

/**
 * Retrieves the profile of a user from Entra ID.
 * @param token - Entra ID token authorized to perform this action.
 * @param userId - The user ID to fetch the profile for.
 * @throws {EntraUserError} If fetching the user profile fails.
 * @returns {Promise<UserProfileDataBase>} The user's profile information.
 */
export async function getUserProfile(
  token: string,
  email: string,
): Promise<UserProfileDataBase> {
  const userId = await resolveEmailToOid(token, email);
  try {
    const url = `https://graph.microsoft.com/v1.0/users/${userId}?$select=userPrincipalName,givenName,surname,displayName,otherMails,mail`;
    const response = await fetch(url, {
      method: "GET",
      headers: {
        Authorization: `Bearer ${token}`,
        "Content-Type": "application/json",
      },
    });

    if (!response.ok) {
      const errorData = (await response.json()) as {
        error?: { message?: string };
      };
      throw new EntraFetchError({
        message: errorData?.error?.message ?? response.statusText,
        email,
      });
    }
    return (await response.json()) as UserProfileDataBase;
  } catch (error) {
    if (error instanceof EntraFetchError) {
      throw error;
    }

    throw new EntraFetchError({
      message: error instanceof Error ? error.message : String(error),
      email,
    });
  }
<<<<<<< HEAD
=======
}

/**
 * Patches the profile of a user from Entra ID.
 * @param token - Entra ID token authorized to perform this action.
 * @param userId - The user ID to patch the profile for.
 * @throws {EntraUserError} If setting the user profile fails.
 * @returns {Promise<void>} nothing
 */
export async function patchUserProfile(
  token: string,
  email: string,
  userId: string,
  data: ProfilePatchRequest,
): Promise<void> {
  try {
    const url = `https://graph.microsoft.com/v1.0/users/${userId}`;
    const response = await fetch(url, {
      method: "PATCH",
      headers: {
        Authorization: `Bearer ${token}`,
        "Content-Type": "application/json",
      },
      body: JSON.stringify(data),
    });

    if (!response.ok) {
      const errorData = (await response.json()) as {
        error?: { message?: string };
      };
      throw new EntraPatchError({
        message: errorData?.error?.message ?? response.statusText,
        email,
      });
    }
    return;
  } catch (error) {
    if (error instanceof EntraPatchError) {
      throw error;
    }

    throw new EntraPatchError({
      message: error instanceof Error ? error.message : String(error),
      email,
    });
  }
>>>>>>> 27814115
}<|MERGE_RESOLUTION|>--- conflicted
+++ resolved
@@ -6,10 +6,6 @@
   officersGroupTestingId,
 } from "../../common/config.js";
 import {
-<<<<<<< HEAD
-  BaseError,
-=======
->>>>>>> 27814115
   EntraFetchError,
   EntraGroupError,
   EntraInvitationError,
@@ -24,10 +20,6 @@
   EntraInvitationResponse,
   ProfilePatchRequest,
 } from "../../common/types/iam.js";
-<<<<<<< HEAD
-import { FastifyInstance } from "fastify";
-=======
->>>>>>> 27814115
 import { UserProfileDataBase } from "common/types/msGraphApi.js";
 import { SecretsManagerClient } from "@aws-sdk/client-secrets-manager";
 import { DynamoDBClient } from "@aws-sdk/client-dynamodb";
@@ -404,8 +396,6 @@
       email,
     });
   }
-<<<<<<< HEAD
-=======
 }
 
 /**
@@ -452,5 +442,4 @@
       email,
     });
   }
->>>>>>> 27814115
 }