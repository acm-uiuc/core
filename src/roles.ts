/* eslint-disable import/prefer-default-export */
export const runEnvironments = ["dev", "prod"] as const;
export type RunEnvironment = (typeof runEnvironments)[number];
export enum AppRoles {
  EVENTS_MANAGER = "manage:events",
<<<<<<< HEAD
  SSO_INVITE_USER = "invite:sso",
=======
  TICKET_SCANNER = "scan:tickets",
>>>>>>> 1cbeb7ba
}
export const allAppRoles = Object.values(AppRoles).filter(
  (value) => typeof value === "string",
);<|MERGE_RESOLUTION|>--- conflicted
+++ resolved
@@ -3,11 +3,8 @@
 export type RunEnvironment = (typeof runEnvironments)[number];
 export enum AppRoles {
   EVENTS_MANAGER = "manage:events",
-<<<<<<< HEAD
   SSO_INVITE_USER = "invite:sso",
-=======
   TICKET_SCANNER = "scan:tickets",
->>>>>>> 1cbeb7ba
 }
 export const allAppRoles = Object.values(AppRoles).filter(
   (value) => typeof value === "string",
