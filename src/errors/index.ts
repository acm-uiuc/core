--- conflicted
+++ resolved
@@ -123,7 +123,6 @@
   }
 }
 
-<<<<<<< HEAD
 export class EntraInvitationError extends BaseError<"EntraInvitationError"> {
   email: string;
   constructor({ message, email }: { message?: string; email: string }) {
@@ -134,7 +133,6 @@
       httpStatusCode: 500,
     });
     this.email = email;
-=======
 export class TicketNotFoundError extends BaseError<"TicketNotFoundError"> {
   constructor({ message }: { message?: string }) {
     super({
@@ -154,6 +152,5 @@
       message: message || "Ticket presented was found but is not valid.",
       httpStatusCode: 400,
     });
->>>>>>> 1cbeb7ba
   }
 }