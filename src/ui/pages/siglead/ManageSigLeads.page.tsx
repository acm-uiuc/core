--- conflicted
+++ resolved
@@ -13,55 +13,6 @@
 import { OrganizationList as orgList } from "@common/orgs";
 import { AppRoles } from "@common/roles";
 import { ScreenComponent } from "./SigScreenComponents";
-<<<<<<< HEAD
-import { GroupMemberGetResponse } from "@common/types/iam";
-import { transformCommaSeperatedName } from "@common/utils";
-import { orgsGroupId } from "@common/config";
-import { SigMemberCount } from "@common/types/siglead";
-
-export function capitalizeFirstLetter(string: string) {
-  return string.charAt(0).toUpperCase() + string.slice(1);
-}
-
-const repeatOptions = ["weekly", "biweekly"] as const;
-
-const baseBodySchema = z.object({
-  title: z.string().min(1, "Title is required"),
-  description: z.string().min(1, "Description is required"),
-  start: z.date(),
-  end: z.optional(z.date()),
-  location: z.string().min(1, "Location is required"),
-  locationLink: z.optional(z.string().url("Invalid URL")),
-  host: z.string().min(1, "Host is required"),
-  featured: z.boolean().default(false),
-  paidEventId: z
-    .string()
-    .min(1, "Paid Event ID must be at least 1 character")
-    .optional(),
-});
-
-const requestBodySchema = baseBodySchema
-  .extend({
-    repeats: z.optional(z.enum(repeatOptions)).nullable(),
-    repeatEnds: z.date().optional(),
-  })
-  .refine((data) => (data.repeatEnds ? data.repeats !== undefined : true), {
-    message: "Repeat frequency is required when Repeat End is specified.",
-  })
-  .refine((data) => !data.end || data.end >= data.start, {
-    message: "Event end date cannot be earlier than the start date.",
-    path: ["end"],
-  })
-  .refine((data) => !data.repeatEnds || data.repeatEnds >= data.start, {
-    message: "Repeat end date cannot be earlier than the start date.",
-    path: ["repeatEnds"],
-  });
-
-type EventPostRequest = z.infer<typeof requestBodySchema>;
-
-export const ManageSigLeadsPage: React.FC = () => {
-  const [isSubmitting, setIsSubmitting] = useState<boolean>(false);
-=======
 import { transformSigLeadToURI } from "@common/utils";
 import {
   SigDetailRecord,
@@ -71,7 +22,6 @@
 } from "@common/types/siglead";
 
 export const ManageSigLeadsPage: React.FC = () => {
->>>>>>> c7873c8b
   const [SigMemberCounts, setSigMemberCounts] = useState<SigMemberCount[]>([]);
   const navigate = useNavigate();
   const api = useApi("core");
@@ -90,145 +40,14 @@
         });
       }
     };
-<<<<<<< HEAD
-    getEvent();
-  }, [eventId, isEditing]);
-
-  useEffect(() => {
-    const getMemberCounts = async () => {
-      try {
-        console.warn("fetching counts");
-        /*const formValues = { 
-          };
-          form.setValues(formValues);*/
-        const sigMemberCountsRequest = await api.get(
-          `/api/v1/siglead/sigcount`,
-        );
-        setSigMemberCounts(sigMemberCountsRequest.data);
-      } catch (error) {
-        console.error("Error fetching sig member counts:", error);
-        notifications.show({
-          message: "Failed to fetch sig member counts, please try again.",
-        });
-      }
-    };
-    getMemberCounts();
-  }, []); // empty dependency array to only run once
-
-  const form = useForm<EventPostRequest>({
-    validate: zodResolver(requestBodySchema),
-    initialValues: {
-      title: "",
-      description: "",
-      start: new Date(),
-      end: new Date(new Date().valueOf() + 3.6e6), // 1 hr later
-      location: "ACM Room (Siebel CS 1104)",
-      locationLink: "https://maps.app.goo.gl/dwbBBBkfjkgj8gvA8",
-      host: "ACM",
-      featured: false,
-      repeats: undefined,
-      repeatEnds: undefined,
-      paidEventId: undefined,
-    },
-  });
-
-  const checkPaidEventId = async (paidEventId: string) => {
-    try {
-      const merchEndpoint =
-        getRunEnvironmentConfig().ServiceConfiguration.merch.baseEndpoint;
-      const ticketEndpoint =
-        getRunEnvironmentConfig().ServiceConfiguration.tickets.baseEndpoint;
-      const paidEventHref = paidEventId.startsWith("merch:")
-        ? `${merchEndpoint}/api/v1/merch/details?itemid=${paidEventId.slice(6)}`
-        : `${ticketEndpoint}/api/v1/event/details?eventid=${paidEventId}`;
-      const response = await api.get(paidEventHref);
-      return Boolean(response.status < 299 && response.status >= 200);
-    } catch (error) {
-      console.error("Error validating paid event ID:", error);
-      return false;
-    }
-  };
-
-  const handleSubmit = async (values: EventPostRequest) => {
-    try {
-      setIsSubmitting(true);
-      const realValues = {
-        ...values,
-        start: dayjs(values.start).format("YYYY-MM-DD[T]HH:mm:00"),
-        end: values.end
-          ? dayjs(values.end).format("YYYY-MM-DD[T]HH:mm:00")
-          : undefined,
-        repeatEnds:
-          values.repeatEnds && values.repeats
-            ? dayjs(values.repeatEnds).format("YYYY-MM-DD[T]HH:mm:00")
-            : undefined,
-        repeats: values.repeats ? values.repeats : undefined,
-      };
-
-      const eventURL = isEditing
-        ? `/api/v1/events/${eventId}`
-        : "/api/v1/events";
-      const response = await api.post(eventURL, realValues);
-      notifications.show({
-        title: isEditing ? "Event updated!" : "Event created!",
-        message: isEditing
-          ? undefined
-          : `The event ID is "${response.data.id}".`,
-      });
-      navigate("/events/manage");
-    } catch (error) {
-      setIsSubmitting(false);
-      console.error("Error creating/editing event:", error);
-      notifications.show({
-        message: "Failed to create/edit event, please try again.",
-      });
-    }
-  };
-=======
     getMemberCounts();
   }, []);
->>>>>>> c7873c8b
-
-  const getGroupMembers = async (selectedGroup: string) => {
-    try {
-      const response = await api.get(`/api/v1/iam/groups/${selectedGroup}`);
-      const data = response.data as GroupMemberGetResponse;
-      const responseMapped = data
-        .map((x) => ({
-          ...x,
-          name: transformCommaSeperatedName(x.name),
-        }))
-        .sort((a, b) => (a.name > b.name ? 1 : a.name < b.name ? -1 : 0));
-      // console.log(responseMapped);
-      return responseMapped;
-    } catch (error) {
-      console.error("Failed to get users:", error);
-      return [];
-    }
-  };
-
-  // const TestButton: React.FC = () => {
-  //   return (
-  //     <Button
-  //       fullWidth
-  //       onClick={async () => {
-  //         const response = await getGroupMembers(`${orgsGroupId}`);
-  //         response.map(console.log);
-  //       }}
-  //     >
-  //       Test
-  //     </Button>
-  //   );
-  // };
 
   return (
     <AuthGuard
       resourceDef={{ service: "core", validRoles: [AppRoles.IAM_ADMIN] }}
     >
       <Container>
-<<<<<<< HEAD
-        <Title order={2}>SigLead Management System</Title>
-=======
         <Group flex="auto">
           <Title order={2}>SigLead Management System</Title>
           <Button
@@ -240,7 +59,6 @@
           </Button>
         </Group>
 
->>>>>>> c7873c8b
         <ScreenComponent SigMemberCounts={SigMemberCounts} />
         {/* <SigTable /> */}
       </Container>
