--- conflicted
+++ resolved
@@ -1,29 +1,17 @@
-<<<<<<< HEAD
 import React, { useEffect, useMemo, useState } from "react";
 import { OrganizationList } from "@common/orgs";
 import { NavLink, Paper } from "@mantine/core";
 import { IconUsersGroup } from "@tabler/icons-react";
 import { useLocation } from "react-router-dom";
+import { SigMemberCount } from "@common/types/siglead";
 
-const renderSigLink = (org: string, index: number) => {
+const renderSigLink = (sigMemCount: SigMemberCount, index: number) => {
   const color =
     "light-dark(var(--mantine-color-black), var(--mantine-color-white))";
   const size = "18px";
-=======
-import React, { useEffect, useMemo, useState } from 'react';
-import { OrganizationList } from '@common/orgs';
-import { NavLink, Paper } from '@mantine/core';
-import { IconUsersGroup } from '@tabler/icons-react';
-import { useLocation } from 'react-router-dom';
-import { SigMemberCount } from '@common/types/siglead';
-
-const renderSigLink = (sigMemCount: SigMemberCount, index: number) => {
-  const color = 'light-dark(var(--mantine-color-black), var(--mantine-color-white))';
-  const size = '18px';
   const name = sigMemCount.signame;
   const id = sigMemCount.sigid;
   const count = sigMemCount.count;
->>>>>>> 46d48be0
   return (
     <NavLink
       href={`${useLocation().pathname}/${id}`}
