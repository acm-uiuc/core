import {
  Title,
  Box,
  TextInput,
  Textarea,
  Switch,
  Select,
  Button,
  Loader,
  Container,
  Transition,
  useMantineColorScheme,
  Table,
  Group,
  Stack,
<<<<<<< HEAD
} from "@mantine/core";
import { DateTimePicker } from "@mantine/dates";
import { useForm, zodResolver } from "@mantine/form";
import { notifications } from "@mantine/notifications";
import dayjs from "dayjs";
import React, { useEffect, useState } from "react";
import { useNavigate, useParams } from "react-router-dom";
import { z } from "zod";
import { AuthGuard } from "@ui/components/AuthGuard";
import { getRunEnvironmentConfig } from "@ui/config";
import { useApi } from "@ui/util/api";
import { AppRoles } from "@common/roles";
=======
} from '@mantine/core';
import { DateTimePicker } from '@mantine/dates';
import { useForm, zodResolver } from '@mantine/form';
import { notifications } from '@mantine/notifications';
import dayjs from 'dayjs';
import React, { useEffect, useState } from 'react';
import { useNavigate, useParams } from 'react-router-dom';
import { z } from 'zod';
import { AuthGuard } from '@ui/components/AuthGuard';
import { getRunEnvironmentConfig } from '@ui/config';
import { useApi } from '@ui/util/api';
import { AppRoles } from '@common/roles';
import { IconUsersGroup } from '@tabler/icons-react';
>>>>>>> 46d48be0

const baseSigSchema = z.object({
  sigid: z.string().min(1),
  signame: z.string().min(1),
  description: z.string().optional(),
});

const baseSigMemberSchema = z.object({
  sigGroupId: z.string().min(1),
  email: z.string().email("Invalid email"),
  designation: z.enum(["L", "M"]),
  id: z.string().optional(),
  memberName: z.string(),
});

type sigDetails = z.infer<typeof baseSigSchema>;
type sigMemberDetails = z.infer<typeof baseSigMemberSchema>;

export const ViewSigLeadPage: React.FC = () => {
  const [isSubmitting, setIsSubmitting] = useState<boolean>(false);
  const navigate = useNavigate();
  const api = useApi("core");
  const { colorScheme } = useMantineColorScheme();
  const { sigId } = useParams();
<<<<<<< HEAD
  const [sigMembers, setSigMembers] = useState<sigMemberDetails[]>([
    {
      sigGroupId: sigId || "",
      email: "alice1@illinois.edu",
      designation: "L",
      memberName: "Alice",
    },
    {
      sigGroupId: sigId || "",
      email: "bob2@illinois.edu",
      designation: "M",
      memberName: "Bob",
    },
  ]);
  const [sigDetails, setSigDetails] = useState<sigDetails>({
    sigid: sigId || "",
    signame: "Default Sig",
    description:
      "A cool Sig with a lot of money and members. Founded in 1999 by Sir Charlie of Edinburgh. Focuses on making money and helping others earn more money via education.",
  });
=======
  const [sigMembers, setSigMembers] = useState<sigMemberDetails[]>([]);
  const [sigDetails, setSigDetails] = useState<sigDetails>();
>>>>>>> 46d48be0

  useEffect(() => {
    // Fetch sig data and populate form / for now dummy data...
    const getSig = async () => {
      try {
        const sigDetailsData = await api.get(`/api/v1/siglead/sigdetail/${sigId}`);
        setSigDetails(sigDetailsData.data);
        const sigMembersData = await api.get(`/api/v1/siglead/sigmembers/${sigId}`);
        setSigMembers(sigMembersData.data);
      } catch (error) {
        console.error("Error fetching sig data:", error);
        notifications.show({
          message: "Failed to fetch sig data, please try again.",
        });
      }
    };
    getSig();
  }, [sigId]);

  const renderSigMember = (members: sigMemberDetails, index: number) => {
    const shouldShow = true;
    return (
      <Transition
        mounted={shouldShow}
        transition="fade"
        duration={10000}
        timingFunction="ease"
      >
        {(styles) => (
          <tr
            style={{
              ...styles,
              display: shouldShow ? "table-row" : "none",
              backgroundColor:
                colorScheme === "dark"
                  ? index % 2 === 0
                    ? "#333333"
                    : "#444444"
                  : index % 2 === 0
                    ? "#f0f8ff"
                    : "#ffffff",
            }}
          >
            <Table.Td>{members.memberName}</Table.Td>
            <Table.Td>{members.email}</Table.Td>
            <Table.Td>{members.designation}</Table.Td>
          </tr>
        )}
      </Transition>
    );
  };

  /*
    const form = useForm<EventPostRequest>({
      validate: zodResolver(requestBodySchema),
      initialValues: {
        title: '',
        description: '',
        start: new Date(),
        end: new Date(new Date().valueOf() + 3.6e6), // 1 hr later
        location: 'ACM Room (Siebel CS 1104)',
        locationLink: 'https://maps.app.goo.gl/dwbBBBkfjkgj8gvA8',
        host: 'ACM',
        featured: false,
        repeats: undefined,
        repeatEnds: undefined,
        paidEventId: undefined,
      },
    });
    /*
    const handleSubmit = async (values: EventPostRequest) => {
      try {
        setIsSubmitting(true);
        const realValues = {
          ...values,
          start: dayjs(values.start).format('YYYY-MM-DD[T]HH:mm:00'),
          end: values.end ? dayjs(values.end).format('YYYY-MM-DD[T]HH:mm:00') : undefined,
          repeatEnds:
            values.repeatEnds && values.repeats
              ? dayjs(values.repeatEnds).format('YYYY-MM-DD[T]HH:mm:00')
              : undefined,
          repeats: values.repeats ? values.repeats : undefined,
        };
  
        const eventURL = isEditing ? `/api/v1/events/${eventId}` : '/api/v1/events';
        const response = await api.post(eventURL, realValues);
        notifications.show({
          title: isEditing ? 'Event updated!' : 'Event created!',
          message: isEditing ? undefined : `The event ID is "${response.data.id}".`,
        });
        navigate('/events/manage');
      } catch (error) {
        setIsSubmitting(false);
        console.error('Error creating/editing event:', error);
        notifications.show({
          message: 'Failed to create/edit event, please try again.',
        });
      }
    };*/

  return (
    <AuthGuard
      resourceDef={{ service: "core", validRoles: [AppRoles.SIGLEAD_MANAGER] }}
    >
      <Container>
        <Group align="flex-start">
          <Box style={{ flex: 8 }}>
<<<<<<< HEAD
            <Title order={1}>{sigDetails.sigid}</Title>
            {sigDetails.description || ""}
=======
            <Title order={1}>{sigDetails?.signame}</Title>
            {sigDetails?.description || ''}
>>>>>>> 46d48be0
          </Box>
          <Box style={{ flex: 1, textAlign: "right", alignItems: "right" }}>
            <Stack>
              <Button variant="white" leftSection={<IconUsersGroup />}>
                Member Count: {sigMembers.length}
              </Button>
              <Button>Add Member</Button>
              <Button
                onClick={() => navigate("../siglead-management")}
                variant="outline"
                color="gray"
              >
                Back
              </Button>
            </Stack>
          </Box>
        </Group>
        <div style={{ width: "100%", overflowX: "auto" }}>
          <Table style={{ tableLayout: "fixed", width: "100%" }}>
            <Table.Thead>
              <Table.Tr>
                <Table.Th>Name</Table.Th>
                <Table.Th>Email</Table.Th>
                <Table.Th>Roles</Table.Th>
              </Table.Tr>
            </Table.Thead>
            <Table.Tbody>{sigMembers.map(renderSigMember)}</Table.Tbody>
          </Table>
        </div>
      </Container>
    </AuthGuard>
  );
};<|MERGE_RESOLUTION|>--- conflicted
+++ resolved
@@ -1,46 +1,23 @@
 import {
   Title,
   Box,
-  TextInput,
-  Textarea,
-  Switch,
-  Select,
   Button,
-  Loader,
   Container,
   Transition,
   useMantineColorScheme,
   Table,
   Group,
   Stack,
-<<<<<<< HEAD
 } from "@mantine/core";
-import { DateTimePicker } from "@mantine/dates";
-import { useForm, zodResolver } from "@mantine/form";
+
 import { notifications } from "@mantine/notifications";
-import dayjs from "dayjs";
 import React, { useEffect, useState } from "react";
 import { useNavigate, useParams } from "react-router-dom";
 import { z } from "zod";
 import { AuthGuard } from "@ui/components/AuthGuard";
-import { getRunEnvironmentConfig } from "@ui/config";
 import { useApi } from "@ui/util/api";
 import { AppRoles } from "@common/roles";
-=======
-} from '@mantine/core';
-import { DateTimePicker } from '@mantine/dates';
-import { useForm, zodResolver } from '@mantine/form';
-import { notifications } from '@mantine/notifications';
-import dayjs from 'dayjs';
-import React, { useEffect, useState } from 'react';
-import { useNavigate, useParams } from 'react-router-dom';
-import { z } from 'zod';
-import { AuthGuard } from '@ui/components/AuthGuard';
-import { getRunEnvironmentConfig } from '@ui/config';
-import { useApi } from '@ui/util/api';
-import { AppRoles } from '@common/roles';
-import { IconUsersGroup } from '@tabler/icons-react';
->>>>>>> 46d48be0
+import { IconUsersGroup } from "@tabler/icons-react";
 
 const baseSigSchema = z.object({
   sigid: z.string().min(1),
@@ -60,12 +37,10 @@
 type sigMemberDetails = z.infer<typeof baseSigMemberSchema>;
 
 export const ViewSigLeadPage: React.FC = () => {
-  const [isSubmitting, setIsSubmitting] = useState<boolean>(false);
   const navigate = useNavigate();
   const api = useApi("core");
   const { colorScheme } = useMantineColorScheme();
   const { sigId } = useParams();
-<<<<<<< HEAD
   const [sigMembers, setSigMembers] = useState<sigMemberDetails[]>([
     {
       sigGroupId: sigId || "",
@@ -86,18 +61,18 @@
     description:
       "A cool Sig with a lot of money and members. Founded in 1999 by Sir Charlie of Edinburgh. Focuses on making money and helping others earn more money via education.",
   });
-=======
-  const [sigMembers, setSigMembers] = useState<sigMemberDetails[]>([]);
-  const [sigDetails, setSigDetails] = useState<sigDetails>();
->>>>>>> 46d48be0
 
   useEffect(() => {
     // Fetch sig data and populate form / for now dummy data...
     const getSig = async () => {
       try {
-        const sigDetailsData = await api.get(`/api/v1/siglead/sigdetail/${sigId}`);
+        const sigDetailsData = await api.get(
+          `/api/v1/siglead/sigdetail/${sigId}`,
+        );
         setSigDetails(sigDetailsData.data);
-        const sigMembersData = await api.get(`/api/v1/siglead/sigmembers/${sigId}`);
+        const sigMembersData = await api.get(
+          `/api/v1/siglead/sigmembers/${sigId}`,
+        );
         setSigMembers(sigMembersData.data);
       } catch (error) {
         console.error("Error fetching sig data:", error);
@@ -197,13 +172,8 @@
       <Container>
         <Group align="flex-start">
           <Box style={{ flex: 8 }}>
-<<<<<<< HEAD
             <Title order={1}>{sigDetails.sigid}</Title>
             {sigDetails.description || ""}
-=======
-            <Title order={1}>{sigDetails?.signame}</Title>
-            {sigDetails?.description || ''}
->>>>>>> 46d48be0
           </Box>
           <Box style={{ flex: 1, textAlign: "right", alignItems: "right" }}>
             <Stack>
