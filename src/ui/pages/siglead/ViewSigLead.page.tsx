import {
  Title,
  Box,
  Button,
  Container,
  Transition,
  useMantineColorScheme,
  Table,
  Group,
  Stack,
} from "@mantine/core";

import { notifications } from "@mantine/notifications";
import React, { FC, useEffect, useState } from "react";
import { useNavigate, useParams } from "react-router-dom";
import { AuthGuard } from "@ui/components/AuthGuard";
import { useApi } from "@ui/util/api";
import { AppRoles } from "@common/roles";
import {
  SigDetailRecord,
  SigMemberRecord,
  SigMemberUpdateRecord,
} from "@common/types/siglead.js";
import { getTimeInFormat } from "@common/utils";
import { orgIds2Name } from "@common/orgs";

export const ViewSigLeadPage: React.FC = () => {
  const navigate = useNavigate();
  const api = useApi("core");
  const { colorScheme } = useMantineColorScheme();
  const { sigId } = useParams();
  const [sigMembers, setSigMembers] = useState<SigMemberRecord[]>([]);
  const [sigDetails, setSigDetails] = useState<SigDetailRecord>({
    sigid: sigId || "",
    signame: "Default Sig",
    description:
      "A cool Sig with a lot of money and members. Founded in 1999 by Sir Charlie of Edinburgh. Focuses on making money and helping others earn more money via education.",
  });

  useEffect(() => {
    // Fetch sig data and populate form
    const getSig = async () => {
      try {
        /*const formValues = { 
          };
          form.setValues(formValues);*/
        const sigMemberRequest = await api.get(
          `/api/v1/siglead/sigmembers/${sigId}`,
        );
        setSigMembers(sigMemberRequest.data);

        const sigDetailRequest = await api.get(
          `/api/v1/siglead/sigdetail/${sigId}`,
        );
        setSigDetails(sigDetailRequest.data);
      } catch (error) {
        console.error("Error fetching sig data:", error);
        notifications.show({
          message: "Failed to fetch sig data, please try again.",
        });
      }
    };
    getSig();
  }, [sigId]);

  const renderSigMember = (member: SigMemberRecord, index: number) => {
    const shouldShow = true;
    return (
      <Transition
        mounted={shouldShow}
        transition="fade"
        duration={10000}
        timingFunction="ease"
      >
        {(styles) => (
          <tr
            style={{
              ...styles,
              display: shouldShow ? "table-row" : "none",
              backgroundColor:
                colorScheme === "dark"
                  ? index % 2 === 0
                    ? "#333333"
                    : "#444444"
                  : index % 2 === 0
                    ? "#f0f8ff"
                    : "#ffffff",
            }}
          >
            <Table.Td>{member.memberName}</Table.Td>
            <Table.Td>{member.email}</Table.Td>
            <Table.Td>{member.designation}</Table.Td>
          </tr>
        )}
      </Transition>
    );
  };

  /*
    const form = useForm<EventPostRequest>({
      validate: zodResolver(requestBodySchema),
      initialValues: {
        title: '',
        description: '',
        start: new Date(),
        end: new Date(new Date().valueOf() + 3.6e6), // 1 hr later
        location: 'ACM Room (Siebel CS 1104)',
        locationLink: 'https://maps.app.goo.gl/dwbBBBkfjkgj8gvA8',
        host: 'ACM',
        featured: false,
        repeats: undefined,
        repeatEnds: undefined,
        paidEventId: undefined,
      },
    });
    /*
    const handleSubmit = async (values: EventPostRequest) => {
      try {
        setIsSubmitting(true);
        const realValues = {
          ...values,
          start: dayjs(values.start).format('YYYY-MM-DD[T]HH:mm:00'),
          end: values.end ? dayjs(values.end).format('YYYY-MM-DD[T]HH:mm:00') : undefined,
          repeatEnds:
            values.repeatEnds && values.repeats
              ? dayjs(values.repeatEnds).format('YYYY-MM-DD[T]HH:mm:00')
              : undefined,
          repeats: values.repeats ? values.repeats : undefined,
        };
  
        const eventURL = isEditing ? `/api/v1/events/${eventId}` : '/api/v1/events';
        const response = await api.post(eventURL, realValues);
        notifications.show({
          title: isEditing ? 'Event updated!' : 'Event created!',
          message: isEditing ? undefined : `The event ID is "${response.data.id}".`,
        });
        navigate('/events/manage');
      } catch (error) {
        setIsSubmitting(false);
        console.error('Error creating/editing event:', error);
        notifications.show({
          message: 'Failed to create/edit event, please try again.',
        });
      }
    };*/

  return (
    <AuthGuard
      resourceDef={{ service: "core", validRoles: [AppRoles.SIGLEAD_MANAGER] }}
    >
      <Container>
        <Group align="flex-start">
          <Box style={{ flex: 8 }}>
            <Title order={1}>{sigDetails.signame}</Title>
            {sigDetails.description || ""}
          </Box>
          <Box style={{ flex: 1, textAlign: "right", alignItems: "right" }}>
            <Stack>
              <Button variant="white">Member Count: {sigMembers.length}</Button>

              <Button onClick={() => navigate("./addMember")}>
                Add Member
              </Button>
              <Button
                onClick={() => navigate("../siglead-management")}
                variant="outline"
                color="gray"
              >
                Back
              </Button>
            </Stack>
          </Box>
        </Group>
        <div style={{ width: "100%", overflowX: "auto" }}>
          <Table style={{ tableLayout: "fixed", width: "100%" }}>
            <Table.Thead>
              <Table.Tr>
                <Table.Th>Name</Table.Th>
                <Table.Th>Email</Table.Th>
                <Table.Th>Roles</Table.Th>
              </Table.Tr>
            </Table.Thead>
            <Table.Tbody>
              {sigMembers.length > 0 ? sigMembers.map(renderSigMember) : <></>}
            </Table.Tbody>
          </Table>
        </div>
      </Container>
    </AuthGuard>
  );
};

export const AddMemberToSigPage: FC = () => {
<<<<<<< HEAD
  const { sigId } = useParams();
=======
  // const { sigId } = useParams();
>>>>>>> d0ea8e53
  const api = useApi("core");

  async function handleSubmit(event: React.FormEvent<HTMLFormElement>) {
    event.preventDefault();
    const formData = new FormData(event.currentTarget);
    // console.log(formData)
<<<<<<< HEAD
    const data = Object.fromEntries(
      formData.entries(),
    ) as SigMemberUpdateRecord;
    data.designation = "M";
    data.sigGroupId = sigId || "";
    data.createdAt = getTimeInFormat();
    data.updatedAt = data.createdAt;
    // console.log(data)
    await api.post(`/api/v1/siglead/addMember`, data);
  }

  async function testAddGroup() {
    await api.patch(
      `/api/v1/iam/groups/:e37a2420-1030-48da-9d17-f7e201b446e1`,
      { add: ["d115c8cb-2520-4ba4-bc36-dd55af69c590"], remove: [] },
    );
  }

=======
    const data = Object.fromEntries(formData.entries()) as {
      groupid: string;
      aid: string;
      rid: string;
    };

    try {
      const response = await api.patch(`/api/v1/iam/groups/${data.groupid}`, {
        add: data.aid !== "" ? [data.aid] : [],
        remove: data.rid !== "" ? [data.rid] : [],
      });

      console.warn(`GRAPH API RESPONSE: ${response}`);
      notifications.show({
        message: JSON.stringify(response),
      });
    } catch (error) {
      notifications.show({
        message: JSON.stringify(error),
      });
    }

    // console.log(response);
  }

  // async function testAddGroup() {
  //   await api.patch(
  //     `/api/v1/iam/groups/:e37a2420-1030-48da-9d17-f7e201b446e1`,
  //     { add: ["d115c8cb-2520-4ba4-bc36-dd55af69c590"], remove: [] },
  //   );
  // }

>>>>>>> d0ea8e53
  return (
    <AuthGuard
      resourceDef={{ service: "core", validRoles: [AppRoles.SIGLEAD_MANAGER] }}
    >
<<<<<<< HEAD
      <h1>Add Member to {orgIds2Name[sigId || "acm"]}</h1>
      <form id="form" onSubmit={handleSubmit}>
        <label htmlFor="email">email: </label>
        <input
          type="email"
          name="email"
          id="email"
          placeholder="you@illinois.edu"
        />
        <br />
        <label htmlFor="id">uuid: </label>
        <input
          type="text"
          name="id"
          id="id"
          placeholder="xxxxxxxx-xxxx-xxxx-xxxx-xxxxxxxxxxxx"
        />
        <br />
        <label htmlFor="memberName">name: </label>
        <input
          type="text"
          name="memberName"
          id="memberName"
          placeholder="John Doe"
        />
        <br />
        {/* <button type="submit" onSubmit={handleSubmit}>Submit</button> */}
        <button type="submit">Submit</button>
      </form>
      <button type="button" onClick={testAddGroup}>
        Test
      </button>
=======
      <form id="form" onSubmit={handleSubmit}>
        <label htmlFor="groupid">group id: </label>
        <input
          type="text"
          name="groupid"
          id="groupid"
          placeholder="xxxxxxxx-xxxx-xxxx-xxxx-xxxxxxxxxxxx"
        />
        <br />
        <label htmlFor="id">add uuid: </label>
        <input
          type="text"
          name="aid"
          id="aid"
          placeholder="xxxxxxxx-xxxx-xxxx-xxxx-xxxxxxxxxxxx"
        />
        <br />
        <label htmlFor="id">remove uuid: </label>
        <input
          type="text"
          name="rid"
          id="rid"
          placeholder="xxxxxxxx-xxxx-xxxx-xxxx-xxxxxxxxxxxx"
        />
        <br />
        <button type="submit">Submit</button>
      </form>
>>>>>>> d0ea8e53
    </AuthGuard>
  );
};<|MERGE_RESOLUTION|>--- conflicted
+++ resolved
@@ -191,37 +191,13 @@
 };
 
 export const AddMemberToSigPage: FC = () => {
-<<<<<<< HEAD
-  const { sigId } = useParams();
-=======
   // const { sigId } = useParams();
->>>>>>> d0ea8e53
   const api = useApi("core");
 
   async function handleSubmit(event: React.FormEvent<HTMLFormElement>) {
     event.preventDefault();
     const formData = new FormData(event.currentTarget);
     // console.log(formData)
-<<<<<<< HEAD
-    const data = Object.fromEntries(
-      formData.entries(),
-    ) as SigMemberUpdateRecord;
-    data.designation = "M";
-    data.sigGroupId = sigId || "";
-    data.createdAt = getTimeInFormat();
-    data.updatedAt = data.createdAt;
-    // console.log(data)
-    await api.post(`/api/v1/siglead/addMember`, data);
-  }
-
-  async function testAddGroup() {
-    await api.patch(
-      `/api/v1/iam/groups/:e37a2420-1030-48da-9d17-f7e201b446e1`,
-      { add: ["d115c8cb-2520-4ba4-bc36-dd55af69c590"], remove: [] },
-    );
-  }
-
-=======
     const data = Object.fromEntries(formData.entries()) as {
       groupid: string;
       aid: string;
@@ -254,45 +230,10 @@
   //   );
   // }
 
->>>>>>> d0ea8e53
   return (
     <AuthGuard
       resourceDef={{ service: "core", validRoles: [AppRoles.SIGLEAD_MANAGER] }}
     >
-<<<<<<< HEAD
-      <h1>Add Member to {orgIds2Name[sigId || "acm"]}</h1>
-      <form id="form" onSubmit={handleSubmit}>
-        <label htmlFor="email">email: </label>
-        <input
-          type="email"
-          name="email"
-          id="email"
-          placeholder="you@illinois.edu"
-        />
-        <br />
-        <label htmlFor="id">uuid: </label>
-        <input
-          type="text"
-          name="id"
-          id="id"
-          placeholder="xxxxxxxx-xxxx-xxxx-xxxx-xxxxxxxxxxxx"
-        />
-        <br />
-        <label htmlFor="memberName">name: </label>
-        <input
-          type="text"
-          name="memberName"
-          id="memberName"
-          placeholder="John Doe"
-        />
-        <br />
-        {/* <button type="submit" onSubmit={handleSubmit}>Submit</button> */}
-        <button type="submit">Submit</button>
-      </form>
-      <button type="button" onClick={testAddGroup}>
-        Test
-      </button>
-=======
       <form id="form" onSubmit={handleSubmit}>
         <label htmlFor="groupid">group id: </label>
         <input
@@ -320,7 +261,6 @@
         <br />
         <button type="submit">Submit</button>
       </form>
->>>>>>> d0ea8e53
     </AuthGuard>
   );
 };