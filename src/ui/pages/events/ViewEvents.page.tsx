--- conflicted
+++ resolved
@@ -116,17 +116,12 @@
 
   useEffect(() => {
     const getEvents = async () => {
-<<<<<<< HEAD
       const response = await api.get('/api/v1/events', {
         headers: { 'Cache-Control': 'no-cache', Pragma: 'no-cache', Expires: 0 },
       });
-      const upcomingEvents = await api.get('/api/v1/events?upcomingOnly=true', {
+      const upcomingEvents = await api.get(`/api/v1/events?upcomingOnly=true&ts=${Date.now()}`, {
         headers: { 'Cache-Control': 'no-cache', Pragma: 'no-cache', Expires: 0 },
       });
-=======
-      const response = await api.get('/api/v1/events');
-      const upcomingEvents = await api.get(`/api/v1/events?upcomingOnly=true&ts=${Date.now()}`);
->>>>>>> 1b1375a1
       const upcomingEventsSet = new Set(upcomingEvents.data.map((x: EventGetResponse) => x.id));
       const events = response.data;
       events.sort((a: EventGetResponse, b: EventGetResponse) => {
