import { Anchor } from '@mantine/core';
import { element } from 'prop-types';
import React, { useState, useEffect, ReactNode } from 'react';
import { createBrowserRouter, Navigate, RouterProvider, useLocation } from 'react-router-dom';

import { AcmAppShell } from './components/AppShell';
import { useAuth } from './components/AuthContext';
import AuthCallback from './components/AuthContext/AuthCallbackHandler.page';
import { Error404Page } from './pages/Error404.page';
import { Error500Page } from './pages/Error500.page';
import { HomePage } from './pages/Home.page';
import { LoginPage } from './pages/Login.page';
import { LogoutPage } from './pages/Logout.page';
import { ManageEventPage } from './pages/events/ManageEvent.page';
import { ViewEventsPage } from './pages/events/ViewEvents.page';
import { ScanTicketsPage } from './pages/tickets/ScanTickets.page';
import { SelectTicketsPage } from './pages/tickets/SelectEventId.page';
import { ViewTicketsPage } from './pages/tickets/ViewTickets.page';
import { ManageIamPage } from './pages/iam/ManageIam.page';
<<<<<<< HEAD
import { ScreenPage } from './pages/screen/Screen.page';
import { ManageProfilePage } from './pages/profile/ManageProfile.page';
=======
import { ManageProfilePage } from './pages/profile/ManageProfile.page';
import { ManageStripeLinksPage } from './pages/stripe/ViewLinks.page';

const ProfileRediect: React.FC = () => {
  const location = useLocation();

  // Don't store login-related paths and ALLOW the callback path
  const excludedPaths = [
    '/login',
    '/logout',
    '/force_login',
    '/a',
    '/auth/callback', // Add this to excluded paths
  ];

  if (excludedPaths.includes(location.pathname)) {
    return <Navigate to="/login" replace />;
  }

  // Include search params and hash in the return URL if they exist
  const returnPath = location.pathname + location.search + location.hash;
  const loginUrl = `/profile?returnTo=${encodeURIComponent(returnPath)}&firstTime=true`;
  return <Navigate to={loginUrl} replace />;
};
>>>>>>> 27814115

// Component to handle redirects to login with return path
const LoginRedirect: React.FC = () => {
  const location = useLocation();

  // Don't store login-related paths and ALLOW the callback path
  const excludedPaths = [
    '/login',
    '/logout',
    '/force_login',
    '/a',
    '/auth/callback', // Add this to excluded paths
  ];

  if (excludedPaths.includes(location.pathname)) {
    return <Navigate to="/login" replace />;
  }

  // Include search params and hash in the return URL if they exist
  const returnPath = location.pathname + location.search + location.hash;
  const loginUrl = `/login?returnTo=${encodeURIComponent(returnPath)}&li=true`;
  return <Navigate to={loginUrl} replace />;
};

const commonRoutes = [
  {
    path: '/force_login',
    element: <LoginPage />,
  },
  {
    path: '/logout',
    element: <LogoutPage />,
  },
  {
    path: '/auth/callback',
    element: <AuthCallback />,
  },
];

const profileRouter = createBrowserRouter([
  ...commonRoutes,
  {
    path: '/profile',
    element: <ManageProfilePage />,
  },
  {
    path: '*',
    element: <ProfileRediect />,
  },
]);

const unauthenticatedRouter = createBrowserRouter([
  ...commonRoutes,
  {
    path: '/',
    element: <Navigate to="/login" replace />,
  },
  {
    path: '/login',
    element: <LoginPage />,
  },
  {
    path: '*',
    element: <LoginRedirect />,
  },
]);

const authenticatedRouter = createBrowserRouter([
  ...commonRoutes,
  {
    path: '/',
    element: <AcmAppShell>{null}</AcmAppShell>,
  },
  {
    path: '/login',
    element: <LoginPage />,
  },
  {
    path: '/logout',
    element: <LogoutPage />,
  },
  {
    path: '/profile',
    element: <ManageProfilePage />,
  },
  {
    path: '/home',
    element: <HomePage />,
  },
  {
    path: '/events/add',
    element: <ManageEventPage />,
  },
  {
    path: '/events/edit/:eventId',
    element: <ManageEventPage />,
  },
  {
    path: '/events/manage',
    element: <ViewEventsPage />,
  },
  {
    path: '/tickets/scan',
    element: <ScanTicketsPage />,
  },
  {
    path: '/tickets',
    element: <SelectTicketsPage />,
  },
  {
    path: '/iam',
    element: <ManageIamPage />,
  },
  {
    path: '/tickets/manage/:eventId',
    element: <ViewTicketsPage />,
  },
  {
<<<<<<< HEAD
    path: '/iam/leads',
    element: <ScreenPage />,
=======
    path: '/stripe',
    element: <ManageStripeLinksPage />,
>>>>>>> 27814115
  },
  // Catch-all route for authenticated users shows 404 page
  {
    path: '*',
    element: <Error404Page />,
  },
]);

interface ErrorBoundaryProps {
  children: ReactNode;
}

const ErrorBoundary: React.FC<ErrorBoundaryProps> = ({ children }) => {
  const [hasError, setHasError] = useState(false);
  const [error, setError] = useState<Error | null>(null);
  const { isLoggedIn } = useAuth();

  const onError = (errorObj: Error) => {
    setHasError(true);
    setError(errorObj);
  };

  useEffect(() => {
    const errorHandler = (event: ErrorEvent) => {
      onError(event.error);
    };

    window.addEventListener('error', errorHandler);
    return () => {
      window.removeEventListener('error', errorHandler);
    };
  }, []);

  if (hasError && error) {
    if (error.message === '404') {
      return isLoggedIn ? <Error404Page /> : <LoginRedirect />;
    }
    return <Error500Page />;
  }

  return <>{children}</>;
};

export const Router: React.FC = () => {
  const { isLoggedIn } = useAuth();
  const router = isLoggedIn
    ? authenticatedRouter
    : isLoggedIn === null
      ? profileRouter
      : unauthenticatedRouter;

  return (
    <ErrorBoundary>
      <RouterProvider router={router} />
    </ErrorBoundary>
  );
};<|MERGE_RESOLUTION|>--- conflicted
+++ resolved
@@ -17,10 +17,7 @@
 import { SelectTicketsPage } from './pages/tickets/SelectEventId.page';
 import { ViewTicketsPage } from './pages/tickets/ViewTickets.page';
 import { ManageIamPage } from './pages/iam/ManageIam.page';
-<<<<<<< HEAD
 import { ScreenPage } from './pages/screen/Screen.page';
-import { ManageProfilePage } from './pages/profile/ManageProfile.page';
-=======
 import { ManageProfilePage } from './pages/profile/ManageProfile.page';
 import { ManageStripeLinksPage } from './pages/stripe/ViewLinks.page';
 
@@ -45,7 +42,6 @@
   const loginUrl = `/profile?returnTo=${encodeURIComponent(returnPath)}&firstTime=true`;
   return <Navigate to={loginUrl} replace />;
 };
->>>>>>> 27814115
 
 // Component to handle redirects to login with return path
 const LoginRedirect: React.FC = () => {
@@ -164,13 +160,12 @@
     element: <ViewTicketsPage />,
   },
   {
-<<<<<<< HEAD
     path: '/iam/leads',
     element: <ScreenPage />,
-=======
+  },
+  {
     path: '/stripe',
     element: <ManageStripeLinksPage />,
->>>>>>> 27814115
   },
   // Catch-all route for authenticated users shows 404 page
   {
