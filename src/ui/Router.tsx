import { Anchor } from '@mantine/core';
import { element } from 'prop-types';
import React, { useState, useEffect, ReactNode } from 'react';
import { createBrowserRouter, Navigate, RouterProvider, useLocation } from 'react-router-dom';

import { AcmAppShell } from './components/AppShell';
import { useAuth } from './components/AuthContext';
import AuthCallback from './components/AuthContext/AuthCallbackHandler.page';
import { Error404Page } from './pages/Error404.page';
import { Error500Page } from './pages/Error500.page';
import { HomePage } from './pages/Home.page';
import { LoginPage } from './pages/Login.page';
import { LogoutPage } from './pages/Logout.page';
import { ManageEventPage } from './pages/events/ManageEvent.page';
import { ViewEventsPage } from './pages/events/ViewEvents.page';
import { LinkShortener } from './pages/link-shortener/LinkShortener.page';
import { ManageLinkPage } from './pages/link-shortener/ManageLink.page';
import { ScanTicketsPage } from './pages/tickets/ScanTickets.page';
import { SelectTicketsPage } from './pages/tickets/SelectEventId.page';
import { ViewTicketsPage } from './pages/tickets/ViewTickets.page';
import { ManageIamPage } from './pages/iam/ManageIam.page';
<<<<<<< HEAD
import { LinkShortenerAdmin } from './pages/link-shortener/LinkShortenerAdmin.page';
=======
import { ManageProfilePage } from './pages/profile/ManageProfile.page';
import { ManageStripeLinksPage } from './pages/stripe/ViewLinks.page';
import { ManageRoomRequestsPage } from './pages/roomRequest/RoomRequestLanding.page';
import { ViewRoomRequest } from './pages/roomRequest/ViewRoomRequest.page';

const ProfileRediect: React.FC = () => {
  const location = useLocation();

  // Don't store login-related paths and ALLOW the callback path
  const excludedPaths = [
    '/login',
    '/logout',
    '/force_login',
    '/a',
    '/auth/callback', // Add this to excluded paths
  ];

  if (excludedPaths.includes(location.pathname)) {
    return <Navigate to="/login" replace />;
  }

  // Include search params and hash in the return URL if they exist
  const returnPath = location.pathname + location.search + location.hash;
  const loginUrl = `/profile?returnTo=${encodeURIComponent(returnPath)}&firstTime=true`;
  return <Navigate to={loginUrl} replace />;
};
>>>>>>> ca4496e7

// Component to handle redirects to login with return path
const LoginRedirect: React.FC = () => {
  const location = useLocation();

  // Don't store login-related paths and ALLOW the callback path
  const excludedPaths = [
    '/login',
    '/logout',
    '/force_login',
    '/a',
    '/auth/callback', // Add this to excluded paths
  ];

  if (excludedPaths.includes(location.pathname)) {
    return <Navigate to="/login" replace />;
  }

  // Include search params and hash in the return URL if they exist
  const returnPath = location.pathname + location.search + location.hash;
  const loginUrl = `/login?returnTo=${encodeURIComponent(returnPath)}&li=true`;
  return <Navigate to={loginUrl} replace />;
};

const commonRoutes = [
  {
    path: '/force_login',
    element: <LoginPage />,
  },
  {
    path: '/logout',
    element: <LogoutPage />,
  },
  {
    path: '/auth/callback',
    element: <AuthCallback />,
  },
];

const profileRouter = createBrowserRouter([
  ...commonRoutes,
  {
    path: '/profile',
    element: <ManageProfilePage />,
  },
  {
    path: '*',
    element: <ProfileRediect />,
  },
]);

const unauthenticatedRouter = createBrowserRouter([
  ...commonRoutes,
  {
    path: '/',
    element: <Navigate to="/login" replace />,
  },
  {
    path: '/login',
    element: <LoginPage />,
  },
  {
    path: '*',
    element: <LoginRedirect />,
  },
]);

const authenticatedRouter = createBrowserRouter([
  ...commonRoutes,
  {
    path: '/',
    element: <AcmAppShell>{null}</AcmAppShell>,
  },
  {
    path: '/login',
    element: <LoginPage />,
  },
  {
    path: '/logout',
    element: <LogoutPage />,
  },
  {
    path: '/profile',
    element: <ManageProfilePage />,
  },
  {
    path: '/home',
    element: <HomePage />,
  },
  {
    path: '/events/add',
    element: <ManageEventPage />,
  },
  {
    path: '/events/edit/:eventId',
    element: <ManageEventPage />,
  },
  {
    path: '/events/manage',
    element: <ViewEventsPage />,
  },
  {
    path: '/link-shortener',
    element: <LinkShortener />,
  },
  {
    path: '/link-shortener/admin',
    element: <LinkShortenerAdmin />,
  },
  {
    path: '/link/add',
    element: <ManageLinkPage />,
  },
  {
    path: '/link/edit/:slug',
    element: <ManageLinkPage />,
  },
  {
    path: '/tickets/scan',
    element: <ScanTicketsPage />,
  },
  {
    path: '/tickets',
    element: <SelectTicketsPage />,
  },
  {
    path: '/iam',
    element: <ManageIamPage />,
  },
  {
    path: '/tickets/manage/:eventId',
    element: <ViewTicketsPage />,
  },
  {
    path: '/stripe',
    element: <ManageStripeLinksPage />,
  },
  {
    path: '/roomRequests',
    element: <ManageRoomRequestsPage />,
  },
  {
    path: '/roomRequests/:semesterId/:requestId',
    element: <ViewRoomRequest />,
  },
  // Catch-all route for authenticated users shows 404 page
  {
    path: '*',
    element: <Error404Page />,
  },
]);

interface ErrorBoundaryProps {
  children: ReactNode;
}

const ErrorBoundary: React.FC<ErrorBoundaryProps> = ({ children }) => {
  const [hasError, setHasError] = useState(false);
  const [error, setError] = useState<Error | null>(null);
  const { isLoggedIn } = useAuth();

  const onError = (errorObj: Error) => {
    setHasError(true);
    setError(errorObj);
  };

  useEffect(() => {
    const errorHandler = (event: ErrorEvent) => {
      onError(event.error);
    };

    window.addEventListener('error', errorHandler);
    return () => {
      window.removeEventListener('error', errorHandler);
    };
  }, []);

  if (hasError && error) {
    if (error.message === '404') {
      return isLoggedIn ? <Error404Page /> : <LoginRedirect />;
    }
    return <Error500Page />;
  }

  return <>{children}</>;
};

export const Router: React.FC = () => {
  const { isLoggedIn } = useAuth();
  const router = isLoggedIn
    ? authenticatedRouter
    : isLoggedIn === null
      ? profileRouter
      : unauthenticatedRouter;

  return (
    <ErrorBoundary>
      <RouterProvider router={router} />
    </ErrorBoundary>
  );
};<|MERGE_RESOLUTION|>--- conflicted
+++ resolved
@@ -2,7 +2,6 @@
 import { element } from 'prop-types';
 import React, { useState, useEffect, ReactNode } from 'react';
 import { createBrowserRouter, Navigate, RouterProvider, useLocation } from 'react-router-dom';
-
 import { AcmAppShell } from './components/AppShell';
 import { useAuth } from './components/AuthContext';
 import AuthCallback from './components/AuthContext/AuthCallbackHandler.page';
@@ -19,9 +18,7 @@
 import { SelectTicketsPage } from './pages/tickets/SelectEventId.page';
 import { ViewTicketsPage } from './pages/tickets/ViewTickets.page';
 import { ManageIamPage } from './pages/iam/ManageIam.page';
-<<<<<<< HEAD
 import { LinkShortenerAdmin } from './pages/link-shortener/LinkShortenerAdmin.page';
-=======
 import { ManageProfilePage } from './pages/profile/ManageProfile.page';
 import { ManageStripeLinksPage } from './pages/stripe/ViewLinks.page';
 import { ManageRoomRequestsPage } from './pages/roomRequest/RoomRequestLanding.page';
@@ -48,7 +45,6 @@
   const loginUrl = `/profile?returnTo=${encodeURIComponent(returnPath)}&firstTime=true`;
   return <Navigate to={loginUrl} replace />;
 };
->>>>>>> ca4496e7
 
 // Component to handle redirects to login with return path
 const LoginRedirect: React.FC = () => {
