--- conflicted
+++ resolved
@@ -132,15 +132,7 @@
           // Cache just the response data
           await setCachedResponse(service, authCheckRoute, result.data);
 
-<<<<<<< HEAD
-        // Check for cached response first
-        const cachedData = getCachedResponse(service, authCheckRoute);
-        if (cachedData !== null) {
-          const userRoles = cachedData.data.roles;
-
-=======
           const userRoles = result.data.roles;
->>>>>>> ca4496e7
           let authenticated = false;
           for (const item of userRoles) {
             if (validRoles.indexOf(item) !== -1) {
