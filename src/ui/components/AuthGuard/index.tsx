--- conflicted
+++ resolved
@@ -65,14 +65,9 @@
     resourceDef: ResourceDefinition;
     children: ReactNode;
     isAppShell?: boolean;
-<<<<<<< HEAD
-  } & AcmAppShellProps
-> = ({ resourceDef, children, isAppShell = true, ...appShellProps }) => {
-=======
     loadingSkeleton?: ReactNode;
   } & AcmAppShellProps
 > = ({ resourceDef, children, isAppShell = true, loadingSkeleton, ...appShellProps }) => {
->>>>>>> 27814115
   const { service, validRoles } = resourceDef;
   const { baseEndpoint, authCheckRoute, friendlyName } =
     getRunEnvironmentConfig().ServiceConfiguration[service];
