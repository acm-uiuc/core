import {
  Anchor,
  AppShell,
  Divider,
  Group,
  LoadingOverlay,
  NavLink,
  Skeleton,
  Text,
  useMantineColorScheme,
} from "@mantine/core";
import { useDisclosure } from "@mantine/hooks";
import {
  IconCalendar,
  IconCoin,
  IconLink,
  IconFileDollar,
  IconPizza,
  IconTicket,
  IconLock,
  IconDoor,
<<<<<<< HEAD
  IconHistory,
  IconKey,
} from "@tabler/icons-react";
import { ReactNode } from "react";
import { useNavigate } from "react-router-dom";
=======
  IconUsers,
} from '@tabler/icons-react';
import { ReactNode } from 'react';
import { useNavigate } from 'react-router-dom';
>>>>>>> 36eadf26

import { useAuth } from "../AuthContext/index.js";
import { HeaderNavbar } from "../Navbar/index.js";
import { AuthenticatedProfileDropdown } from "../ProfileDropdown/index.js";
import { getCurrentRevision } from "@ui/util/revision.js";
import { AppRoles } from "@common/roles.js";
import { AuthGuard } from "../AuthGuard/index.js";

export interface AcmAppShellProps {
  children: ReactNode;
  active?: string;
  showLoader?: boolean;
  authenticated?: boolean;
  showSidebar?: boolean;
}

export const navItems = [
  {
    link: "/events/manage",
    name: "Events",
    icon: IconCalendar,
    description: null,
    validRoles: [AppRoles.EVENTS_MANAGER],
  },
  {
    link: "/tickets",
    name: "Ticketing/Merch",
    icon: IconTicket,
    description: null,
    validRoles: [AppRoles.TICKETS_MANAGER, AppRoles.TICKETS_SCANNER],
  },
  {
    link: "/iam",
    name: "IAM",
    icon: IconLock,
    description: null,
    validRoles: [AppRoles.IAM_ADMIN, AppRoles.IAM_INVITE_ONLY],
  },
  {
    link: "/stripe",
    name: "Stripe Link Creator",
    icon: IconCoin,
    description: null,
    validRoles: [AppRoles.STRIPE_LINK_CREATOR],
  },
  {
    link: "/roomRequests",
    name: "Room Requests",
    icon: IconDoor,
    description: null,
    validRoles: [AppRoles.ROOM_REQUEST_CREATE, AppRoles.ROOM_REQUEST_UPDATE],
  },
  {
    link: "/siglead-management",
    name: "SigLead",
    icon: IconUsers,
    description: null,
    validRoles: [AppRoles.SIGLEAD_MANAGER],
  },
  {
    link: "/linkry",
    name: "Link Shortener",
    icon: IconLink,
    description: null,
    validRoles: [AppRoles.LINKS_MANAGER, AppRoles.LINKS_ADMIN],
  },
  {
    link: "/logs",
    name: "Audit Logs",
    icon: IconHistory,
    description: null,
    validRoles: [AppRoles.AUDIT_LOG_VIEWER],
  },
  {
    link: "/apiKeys",
    name: "API Keys",
    icon: IconKey,
    description: null,
    validRoles: [AppRoles.MANAGE_ORG_API_KEYS],
  },
];

export const extLinks = [
  {
    link: "https://go.acm.illinois.edu/reimburse",
    name: "Funding and Reimbursement Requests",
    icon: IconFileDollar,
    description: null,
  },
  {
    link: "https://go.acm.illinois.edu/sigpizza",
    name: "Pizza Request Form",
    icon: IconPizza,
    description: null,
  },
];

function isSameParentPath(
  path1: string | undefined,
  path2: string | undefined,
) {
  if (!path1 || !path2) {
    return false;
  }
  const splitPath1 = path1.split("/");
  const splitPath2 = path2.split("/");

  // Ensure both paths are long enough to have a parent path
  if (splitPath1.length < 2 || splitPath2.length < 2) {
    return false;
  }

  // Remove the last element (assumed to be the file or final directory)
  const parentPath1 = splitPath1.slice(0, -1).join("/");
  const parentPath2 = splitPath2.slice(0, -1).join("/");
  return parentPath1 === parentPath2 && parentPath1 !== "/app";
}

export const renderNavItems = (
  items: Record<string, any>[],
  active: string | undefined,
  navigate: CallableFunction,
) =>
  items.map((item) => {
    const link = (
      <NavLink
        style={{ borderRadius: 5 }}
        h={48}
        mt="sm"
        onClick={() => {
          if (item.link.includes("://")) {
            window.location.href = item.link;
          } else {
            navigate(item.link);
          }
        }}
        key={item.name}
        label={
          <Text size="sm" fw={500}>
            {item.name}
          </Text>
        }
        active={active === item.link || isSameParentPath(active, item.link)}
        description={item.description || null}
        leftSection={<item.icon />}
      >
        {item.children ? renderNavItems(item.children, active, navigate) : null}
      </NavLink>
    );
    if (item.link.at(0) === "/") {
      return (
        <AuthGuard
          resourceDef={{ service: "core", validRoles: item.validRoles }}
          isAppShell={false}
          key={`${item.name}-wrap`}
          loadingSkeleton={
            <Skeleton h={48} style={{ borderRadius: 5 }} mt="sm" />
          }
        >
          {link}
        </AuthGuard>
      );
    }
    return link;
  });

type SidebarNavItemsProps = {
  items: Record<string, any>[];
  visible: boolean;
  active?: string;
};
const SidebarNavItems: React.FC<SidebarNavItemsProps> = ({
  items,
  visible,
  active,
}) => {
  const navigate = useNavigate();
  if (!visible) {
    return null;
  }
  return renderNavItems(items, active, navigate);
};

const AcmAppShell: React.FC<AcmAppShellProps> = ({
  children,
  active,
  showLoader,
  authenticated,
  showSidebar,
}) => {
  const { colorScheme } = useMantineColorScheme();
  if (authenticated === undefined) {
    authenticated = true;
  }
  if (showSidebar === undefined) {
    showSidebar = true;
  }
  const [opened, { toggle }] = useDisclosure();
  const { userData } = useAuth();
  const navigate = useNavigate();
  return (
    <AppShell
      padding="md"
      header={{ height: 60 }}
      navbar={{
        width: showSidebar ? 200 : 0,
        breakpoint: "sm",
        collapsed: { mobile: !opened },
      }}
    >
      <AppShell.Header>
        <HeaderNavbar />
      </AppShell.Header>
      {showSidebar && (
        <AppShell.Navbar p="sm">
          <AppShell.Section grow>
            <SidebarNavItems
              items={navItems}
              visible={showSidebar}
              active={active}
            />
            <br />
            <Divider label="Other Services" />
            <SidebarNavItems
              items={extLinks}
              visible={showSidebar}
              active={active}
            />
            <Group hiddenFrom="sm">
              <Divider />
              <AuthenticatedProfileDropdown userData={userData || {}} />
            </Group>
          </AppShell.Section>
          <AppShell.Section>
            <Text size="xs" fw={500}>
              &copy; {new Date().getFullYear()} ACM @ UIUC
            </Text>
            <Text size="xs" fw={500}>
              Revision <code>{getCurrentRevision()}</code>
            </Text>
            <Anchor
              component="button"
              size="xs"
              fw={500}
              onClick={() => navigate("/tos")}
            >
              Terms of Service
            </Anchor>
          </AppShell.Section>
        </AppShell.Navbar>
      )}
      <AppShell.Main>
        {showLoader ? (
          <LoadingOverlay
            visible={showLoader}
            loaderProps={{ color: colorScheme === "dark" ? "white" : "black" }}
          />
        ) : (
          children
        )}
      </AppShell.Main>
    </AppShell>
  );
};

export { AcmAppShell, SidebarNavItems };<|MERGE_RESOLUTION|>--- conflicted
+++ resolved
@@ -19,18 +19,12 @@
   IconTicket,
   IconLock,
   IconDoor,
-<<<<<<< HEAD
   IconHistory,
   IconKey,
+  IconUsers,
 } from "@tabler/icons-react";
 import { ReactNode } from "react";
 import { useNavigate } from "react-router-dom";
-=======
-  IconUsers,
-} from '@tabler/icons-react';
-import { ReactNode } from 'react';
-import { useNavigate } from 'react-router-dom';
->>>>>>> 36eadf26
 
 import { useAuth } from "../AuthContext/index.js";
 import { HeaderNavbar } from "../Navbar/index.js";
