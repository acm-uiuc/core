--- conflicted
+++ resolved
@@ -17,11 +17,8 @@
   IconPizza,
   IconTicket,
   IconLock,
-<<<<<<< HEAD
+  IconDoor,
   IconUsers,
-=======
-  IconDoor,
->>>>>>> ca4496e7
 } from '@tabler/icons-react';
 import { ReactNode } from 'react';
 import { useNavigate } from 'react-router-dom';
@@ -64,19 +61,18 @@
     validRoles: [AppRoles.STRIPE_LINK_CREATOR],
   },
   {
-<<<<<<< HEAD
     link: '/siglead-management',
     name: 'SigLead',
     icon: IconUsers,
     description: null,
     validRoles: [AppRoles.SIGLEAD_MANAGER],
-=======
+  },
+  {
     link: '/roomRequests',
     name: 'Room Requests',
     icon: IconDoor,
     description: null,
     validRoles: [AppRoles.ROOM_REQUEST_CREATE, AppRoles.ROOM_REQUEST_UPDATE],
->>>>>>> ca4496e7
   },
 ];
 
