import {
  Anchor,
  AppShell,
  Divider,
  Group,
  LoadingOverlay,
  NavLink,
  Skeleton,
  Text,
  useMantineColorScheme,
} from "@mantine/core";
import { useDisclosure } from "@mantine/hooks";
import {
  IconCalendar,
  IconCoin,
  IconLink,
  IconFileDollar,
  IconPizza,
  IconTicket,
  IconLock,
  IconDoor,
  IconHistory,
  IconKey,
<<<<<<< HEAD
  IconUsers,
=======
  IconExternalLink,
>>>>>>> b515f0d4
} from "@tabler/icons-react";
import { ReactNode } from "react";
import { useNavigate } from "react-router-dom";

import { useAuth } from "../AuthContext/index.js";
import { HeaderNavbar } from "../Navbar/index.js";
import { AuthenticatedProfileDropdown } from "../ProfileDropdown/index.js";
import { getCurrentRevision } from "@ui/util/revision.js";
import { AppRoles } from "@common/roles.js";
import { AuthGuard } from "../AuthGuard/index.js";

export interface AcmAppShellProps {
  children: ReactNode;
  active?: string;
  showLoader?: boolean;
  authenticated?: boolean;
  showSidebar?: boolean;
}

export const navItems = [
  {
    link: "/events/manage",
    name: "Events",
    icon: IconCalendar,
    description: null,
    validRoles: [AppRoles.EVENTS_MANAGER],
  },
  {
    link: "/tickets",
    name: "Ticketing/Merch",
    icon: IconTicket,
    description: null,
    validRoles: [AppRoles.TICKETS_MANAGER, AppRoles.TICKETS_SCANNER],
  },
  {
    link: "/iam",
    name: "IAM",
    icon: IconLock,
    description: null,
    validRoles: [AppRoles.IAM_ADMIN, AppRoles.IAM_INVITE_ONLY],
  },
  {
    link: "/stripe",
    name: "Stripe Link Creator",
    icon: IconCoin,
    description: null,
    validRoles: [AppRoles.STRIPE_LINK_CREATOR],
  },
  {
    link: "/roomRequests",
    name: "Room Requests",
    icon: IconDoor,
    description: null,
    validRoles: [AppRoles.ROOM_REQUEST_CREATE, AppRoles.ROOM_REQUEST_UPDATE],
  },
  {
    link: "/siglead-management",
    name: "SigLead",
    icon: IconUsers,
    description: null,
    validRoles: [AppRoles.SIGLEAD_MANAGER],
  },
  {
    link: "/linkry",
    name: "Link Shortener",
    icon: IconLink,
    description: null,
    validRoles: [AppRoles.LINKS_MANAGER, AppRoles.LINKS_ADMIN],
  },
  {
    link: "/logs",
    name: "Audit Logs",
    icon: IconHistory,
    description: null,
    validRoles: [AppRoles.AUDIT_LOG_VIEWER],
  },
  {
    link: "/apiKeys",
    name: "API Keys",
    icon: IconKey,
    description: null,
    validRoles: [AppRoles.MANAGE_ORG_API_KEYS],
  },
  {
    link: "/externalMembership",
    name: "External Membership",
    icon: IconExternalLink,
    description: null,
    validRoles: [
      AppRoles.VIEW_EXTERNAL_MEMBERSHIP_LIST,
      AppRoles.MANAGE_EXTERNAL_MEMBERSHIP_LIST,
    ],
  },
];

export const extLinks = [
  {
    link: "https://go.acm.illinois.edu/reimburse",
    name: "Funding and Reimbursement Requests",
    icon: IconFileDollar,
    description: null,
  },
  {
    link: "https://go.acm.illinois.edu/sigpizza",
    name: "Pizza Request Form",
    icon: IconPizza,
    description: null,
  },
];

function isSameParentPath(
  path1: string | undefined,
  path2: string | undefined,
) {
  if (!path1 || !path2) {
    return false;
  }
  const splitPath1 = path1.split("/");
  const splitPath2 = path2.split("/");

  // Ensure both paths are long enough to have a parent path
  if (splitPath1.length < 2 || splitPath2.length < 2) {
    return false;
  }

  // Remove the last element (assumed to be the file or final directory)
  const parentPath1 = splitPath1.slice(0, -1).join("/");
  const parentPath2 = splitPath2.slice(0, -1).join("/");
  return parentPath1 === parentPath2 && parentPath1 !== "/app";
}

export const renderNavItems = (
  items: Record<string, any>[],
  active: string | undefined,
  navigate: CallableFunction,
) =>
  items.map((item) => {
    const link = (
      <NavLink
        style={{ borderRadius: 5 }}
        h={48}
        mt="sm"
        onClick={() => {
          if (item.link.includes("://")) {
            window.location.href = item.link;
          } else {
            navigate(item.link);
          }
        }}
        key={item.name}
        label={
          <Text size="sm" fw={500}>
            {item.name}
          </Text>
        }
        active={active === item.link || isSameParentPath(active, item.link)}
        description={item.description || null}
        leftSection={<item.icon />}
      >
        {item.children ? renderNavItems(item.children, active, navigate) : null}
      </NavLink>
    );
    if (item.link.at(0) === "/") {
      return (
        <AuthGuard
          resourceDef={{ service: "core", validRoles: item.validRoles }}
          isAppShell={false}
          key={`${item.name}-wrap`}
          loadingSkeleton={
            <Skeleton h={48} style={{ borderRadius: 5 }} mt="sm" />
          }
        >
          {link}
        </AuthGuard>
      );
    }
    return link;
  });

type SidebarNavItemsProps = {
  items: Record<string, any>[];
  visible: boolean;
  active?: string;
};
const SidebarNavItems: React.FC<SidebarNavItemsProps> = ({
  items,
  visible,
  active,
}) => {
  const navigate = useNavigate();
  if (!visible) {
    return null;
  }
  return renderNavItems(items, active, navigate);
};

const AcmAppShell: React.FC<AcmAppShellProps> = ({
  children,
  active,
  showLoader,
  authenticated,
  showSidebar,
}) => {
  const { colorScheme } = useMantineColorScheme();
  if (authenticated === undefined) {
    authenticated = true;
  }
  if (showSidebar === undefined) {
    showSidebar = true;
  }
  const [opened, { toggle }] = useDisclosure();
  const { userData } = useAuth();
  const navigate = useNavigate();
  return (
    <AppShell
      padding="md"
      header={{ height: 60 }}
      navbar={{
        width: showSidebar ? 200 : 0,
        breakpoint: "sm",
        collapsed: { mobile: !opened },
      }}
    >
      <AppShell.Header>
        <HeaderNavbar />
      </AppShell.Header>
      {showSidebar && (
        <AppShell.Navbar p="sm">
          <AppShell.Section grow>
            <SidebarNavItems
              items={navItems}
              visible={showSidebar}
              active={active}
            />
            <br />
            <Divider label="Other Services" />
            <SidebarNavItems
              items={extLinks}
              visible={showSidebar}
              active={active}
            />
            <Group hiddenFrom="sm">
              <Divider />
              <AuthenticatedProfileDropdown userData={userData || {}} />
            </Group>
          </AppShell.Section>
          <AppShell.Section>
            <Text size="xs" fw={500}>
              &copy; {new Date().getFullYear()} ACM @ UIUC
            </Text>
            <Text size="xs" fw={500}>
              Revision <code>{getCurrentRevision()}</code>
            </Text>
            <Anchor
              component="button"
              size="xs"
              fw={500}
              onClick={() => navigate("/tos")}
            >
              Terms of Service
            </Anchor>
          </AppShell.Section>
        </AppShell.Navbar>
      )}
      <AppShell.Main>
        {showLoader ? (
          <LoadingOverlay
            visible={showLoader}
            loaderProps={{ color: colorScheme === "dark" ? "white" : "black" }}
          />
        ) : (
          children
        )}
      </AppShell.Main>
    </AppShell>
  );
};

export { AcmAppShell, SidebarNavItems };<|MERGE_RESOLUTION|>--- conflicted
+++ resolved
@@ -21,11 +21,8 @@
   IconDoor,
   IconHistory,
   IconKey,
-<<<<<<< HEAD
   IconUsers,
-=======
   IconExternalLink,
->>>>>>> b515f0d4
 } from "@tabler/icons-react";
 import { ReactNode } from "react";
 import { useNavigate } from "react-router-dom";
