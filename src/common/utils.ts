--- conflicted
+++ resolved
@@ -29,10 +29,7 @@
  * @returns {string} - The transformed organization name, ready for use as a URL.
  */
 export function transformSigLeadToURI(org: string) {
-<<<<<<< HEAD
   // console.log(`org\t${org}`)
-=======
->>>>>>> c7873c8b
   org = org
     // change not reserved chars to spaces
     .trim()
@@ -59,7 +56,6 @@
     .replace(/-{2,}/g, "-");
 
   return org === "-" ? "" : org;
-<<<<<<< HEAD
 }
 
 export function getTimeInFormat() {
@@ -72,6 +68,4 @@
   const seconds = String(date.getUTCSeconds()).padStart(2, '0');
 
   return `${year}-${month}-${day}T${hours}:${minutes}:${seconds}Z`;
-=======
->>>>>>> c7873c8b
 }