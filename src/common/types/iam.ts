import { OrganizationList } from "../orgs.js";
import { AppRoles } from "../roles.js";
import { z } from "zod";

export enum EntraGroupActions {
  ADD,
  REMOVE,
}

export interface EntraInvitationResponse {
  status: number;
  data?: Record<string, string>;
  error?: {
    message: string;
    code?: string;
  };
}

export const invitePostRequestSchema = z.object({
  emails: z.array(z.string()),
});

export type InviteUserPostRequest = z.infer<typeof invitePostRequestSchema>;

export const groupMappingCreatePostSchema = z.object({
  roles: z.union([
    z
      .array(z.nativeEnum(AppRoles))
      .min(1)
      .refine((items) => new Set(items).size === items.length, {
        message: "All roles must be unique, no duplicate values allowed",
      }),
    z.tuple([z.literal("all")]),
  ]),
});

export type GroupMappingCreatePostRequest = z.infer<
  typeof groupMappingCreatePostSchema
>;

export const entraActionResponseSchema = z.object({
  success: z.array(z.object({ email: z.string() })).optional(),
  failure: z
    .array(z.object({ email: z.string(), message: z.string() }))
    .optional(),
});

export type EntraActionResponse = z.infer<typeof entraActionResponseSchema>;

export const groupModificationPatchSchema = z.object({
  add: z.array(z.string()),
  remove: z.array(z.string()),
});

export type GroupModificationPatchRequest = z.infer<
  typeof groupModificationPatchSchema
>;

export const entraGroupMembershipListResponse = z.array(
  z.object({
    name: z.string(),
    email: z.string(),
  }),
);

export type GroupMemberGetResponse = z.infer<
  typeof entraGroupMembershipListResponse
>;

<<<<<<< HEAD
const userOrgSchema = z.object({
  netid: z.string().min(1),
  org: z.enum(OrganizationList),
});
// const userOrgsSchema = z.array(userOrgSchema);

const userNameSchema = z.object({
  netid: z.string().min(1),
  firstName: z.string().min(1),
  middleName: z.string().optional(),
  lastName: z.string().min(1),
});
// const userNamesSchema = z.array(userNameSchema);

const userSchema = userNameSchema.merge(userOrgSchema);
// const usersSchema = z.array(userSchema);

export type UserOrg = z.infer<typeof userOrgSchema>;
// export type UserOrgs = z.infer<typeof userOrgsSchema>;
export type UserName = z.infer<typeof userNameSchema>;
// export type UserNames = z.infer<typeof userNamesSchema>;
export type User = z.infer<typeof userSchema>;
// export type Users = z.infer<typeof usersSchema>;
=======
export const entraProfilePatchRequest = z.object({
  displayName: z.string().min(1),
  givenName: z.string().min(1),
  surname: z.string().min(1),
  mail: z.string().email(),
  otherMails: z.array(z.string()).min(1),
});

export type ProfilePatchRequest = z.infer<typeof entraProfilePatchRequest>;
>>>>>>> 27814115
<|MERGE_RESOLUTION|>--- conflicted
+++ resolved
@@ -67,31 +67,6 @@
   typeof entraGroupMembershipListResponse
 >;
 
-<<<<<<< HEAD
-const userOrgSchema = z.object({
-  netid: z.string().min(1),
-  org: z.enum(OrganizationList),
-});
-// const userOrgsSchema = z.array(userOrgSchema);
-
-const userNameSchema = z.object({
-  netid: z.string().min(1),
-  firstName: z.string().min(1),
-  middleName: z.string().optional(),
-  lastName: z.string().min(1),
-});
-// const userNamesSchema = z.array(userNameSchema);
-
-const userSchema = userNameSchema.merge(userOrgSchema);
-// const usersSchema = z.array(userSchema);
-
-export type UserOrg = z.infer<typeof userOrgSchema>;
-// export type UserOrgs = z.infer<typeof userOrgsSchema>;
-export type UserName = z.infer<typeof userNameSchema>;
-// export type UserNames = z.infer<typeof userNamesSchema>;
-export type User = z.infer<typeof userSchema>;
-// export type Users = z.infer<typeof usersSchema>;
-=======
 export const entraProfilePatchRequest = z.object({
   displayName: z.string().min(1),
   givenName: z.string().min(1),
@@ -100,5 +75,4 @@
   otherMails: z.array(z.string()).min(1),
 });
 
-export type ProfilePatchRequest = z.infer<typeof entraProfilePatchRequest>;
->>>>>>> 27814115
+export type ProfilePatchRequest = z.infer<typeof entraProfilePatchRequest>;