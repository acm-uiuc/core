import { MembershipPriceIdStripe } from "@acm-uiuc/js-shared";
import { AppRoles, RunEnvironment } from "./roles.js";
import { OriginFunction } from "@fastify/cors";

// From @fastify/cors
type ArrayOfValueOrArray<T> = Array<ValueOrArray<T>>;
type OriginType = string | boolean | RegExp;
type ValueOrArray<T> = T | ArrayOfValueOrArray<T>;

type AzureRoleMapping = Record<string, readonly AppRoles[]>;

export const GENERIC_CACHE_SECONDS = 600;

export type ConfigType = {
  UserFacingUrl: string;
  AzureRoleMapping: AzureRoleMapping;
  ValidCorsOrigins: ValueOrArray<OriginType> | OriginFunction;
  AadValidClientId: string;
  EntraServicePrincipalId: string;
  LinkryBaseUrl: string;
  PasskitIdentifier: string;
  PasskitSerialNumber: string;
  EmailDomain: string;
  SqsQueueUrl: string;
  PaidMemberGroupId: string;
  PaidMemberPriceId: string;
  AadValidReadOnlyClientId: string;
  LinkryCloudfrontKvArn?: string;
  ConfigurationSecretIds: string[];
  DiscordGuildId: string;
  GroupSuffix: string;
  GroupEmailSuffix: string;
  GithubOrgName: string;
  ExecGithubTeam: number;
  GithubIdpSyncEnabled: boolean;
  GithubOrgId: number;
};

export type GenericConfigType = {
  EventsDynamoTableName: string;
  CacheDynamoTableName: string;
  LinkryDynamoTableName: string;
  StripeLinksDynamoTableName: string;
  EntraSecretName: string;
  UpcomingEventThresholdSeconds: number;
  AwsRegion: string;
  SesRegion: string; // TODO: we're only verified for SES in us-east-1, get verified in us-east-2
  EntraTenantId: string;
  MerchStorePurchasesTableName: string;
  TicketPurchasesTableName: string;
  TicketMetadataTableName: string;
  ExternalMembershipTableName: string;
  MerchStoreMetadataTableName: string;
  IAMTablePrefix: string;
  ProtectedEntraIDGroups: string[]; // these groups are too privileged to be modified via this portal and must be modified directly in Entra ID.
  RoomRequestsTableName: string;
  RoomRequestsStatusTableName: string;
  EntraReadOnlySecretName: string;
  AuditLogTable: string;
  ApiKeyTable: string;
  ConfigSecretName: string;
  TestingCredentialsSecret: string;
  UinHashingSecret: string;
  UinExtendedAttributeName: string;
  UserInfoTable: string;
  SigInfoTableName: string;
  EntraHostedDomainName: string;
  StoreInventoryTableName: string;
<<<<<<< HEAD
  StoreOrdersTableName: string;
  StoreLimitsTableName: string;
  AwsOhioRegion: string;
=======
  // TODO: (store) add other tables
>>>>>>> dace2b79
};

type EnvironmentConfigType = {
  [env in RunEnvironment]: ConfigType;
};

export const infraChairsGroupId = "c0702752-50da-49da-83d4-bcbe6f7a9b1b";
export const officersGroupId = "c4ddcc9f-a9c0-47e7-98c1-f1b345d53121";
export const officersGroupTestingId = "0e6e9199-506f-4ede-9d1b-e73f6811c9e5";
export const execCouncilGroupId = "0bd64864-266e-48c7-82f6-63156eed1897";
export const execCouncilTestingGroupId = "dbe18eb2-9675-46c4-b1ef-749a6db4fedd";
export const commChairsTestingGroupId = "d714adb7-07bb-4d4d-a40a-b035bc2a35a3";
export const commChairsGroupId = "105e7d32-7289-435e-a67a-552c7f215507";

const genericConfig: GenericConfigType = {
  EventsDynamoTableName: "infra-core-api-events",
  StripeLinksDynamoTableName: "infra-core-api-stripe-links",
  CacheDynamoTableName: "infra-core-api-cache",
  LinkryDynamoTableName: "infra-core-api-linkry",
  EntraSecretName: "infra-core-api-entra",
  EntraReadOnlySecretName: "infra-core-api-ro-entra",
  UpcomingEventThresholdSeconds: 1800, // 30 mins
  AwsRegion: "us-east-2",
  SesRegion: "us-east-1",
  EntraTenantId: "c8d9148f-9a59-4db3-827d-42ea0c2b6e2e",
  MerchStorePurchasesTableName: "infra-merchstore-purchase-history",
  MerchStoreMetadataTableName: "infra-merchstore-metadata",
  TicketPurchasesTableName: "infra-events-tickets",
  TicketMetadataTableName: "infra-events-ticketing-metadata",
  IAMTablePrefix: "infra-core-api-iam",
  ProtectedEntraIDGroups: [infraChairsGroupId, officersGroupId],
  ExternalMembershipTableName: "infra-core-api-membership-external-v3",
  RoomRequestsTableName: "infra-core-api-room-requests",
  RoomRequestsStatusTableName: "infra-core-api-room-requests-status",
  AuditLogTable: "infra-core-api-audit-log",
  ApiKeyTable: "infra-core-api-keys",
  ConfigSecretName: "infra-core-api-config",
  TestingCredentialsSecret: "infra-core-api-testing-credentials",
  UinHashingSecret: "infra-core-api-uin-pepper",
  UinExtendedAttributeName: "extension_a70c2e1556954056a6a8edfb1f42f556_uiucEduUIN",
  UserInfoTable: "infra-core-api-user-info",
  SigInfoTableName: "infra-core-api-sigs",
  EntraHostedDomainName: "acmillinois.onmicrosoft.com",
  StoreInventoryTableName: "infra-core-api-store-inventory",
  StoreOrdersTableName: "infra-core-api-store-carts-orders",
  StoreLimitsTableName: "infra-core-api-store-limits"
} as const;

const environmentConfig: EnvironmentConfigType = {
  dev: {
    UserFacingUrl: "https://core.aws.qa.acmuiuc.org",
    AzureRoleMapping: { AutonomousWriters: [AppRoles.EVENTS_MANAGER] },
    ValidCorsOrigins: [
      "https://merch-pwa.pages.dev",
      "https://core.aws.qa.acmuiuc.org",
      /^https:\/\/(?:.*\.)?acmuiuc\.pages\.dev$/,
      /^https:\/\/(?:.*\.)?acmuiuc-digital-signage\.pages\.dev$/,
      /^https?:\/\/([a-zA-Z0-9-]+\.)*acmuiuc\.workers\.dev$/,
      /http:\/\/localhost:\d+$/,
    ],
    ConfigurationSecretIds: [genericConfig.TestingCredentialsSecret, genericConfig.ConfigSecretName, genericConfig.UinHashingSecret],
    AadValidClientId: "39c28870-94e4-47ee-b4fb-affe0bf96c9f",
    LinkryBaseUrl: "https://core.aws.qa.acmuiuc.org",
    PasskitIdentifier: "pass.org.acmuiuc.qa.membership",
    PasskitSerialNumber: "0",
    EmailDomain: "aws.qa.acmuiuc.org",
    SqsQueueUrl:
      "https://sqs.us-east-2.amazonaws.com/427040638965/infra-core-api-sqs",
    PaidMemberGroupId: "9222451f-b354-4e64-ba28-c0f367a277c2",
    PaidMemberPriceId: "price_1S5eAqDGHrJxx3mKZYGoulj3",
    AadValidReadOnlyClientId: "2c6a0057-5acc-496c-a4e5-4adbf88387ba",
    LinkryCloudfrontKvArn: "arn:aws:cloudfront::427040638965:key-value-store/0c2c02fd-7c47-4029-975d-bc5d0376bba1",
    DiscordGuildId: "1278798685706391664",
    EntraServicePrincipalId: "8c26ff11-fb86-42f2-858b-9011c9f0708d",
    GroupSuffix: "[NonProd]",
    GroupEmailSuffix: "nonprod",
    GithubOrgName: "acm-uiuc-testing",
    GithubOrgId: 235748315,
    ExecGithubTeam: 14420860,
    GithubIdpSyncEnabled: false
  },
  prod: {
    UserFacingUrl: "https://core.acm.illinois.edu",
    AzureRoleMapping: { AutonomousWriters: [AppRoles.EVENTS_MANAGER] },
    ConfigurationSecretIds: [genericConfig.ConfigSecretName, genericConfig.UinHashingSecret],
    ValidCorsOrigins: [
      /^https:\/\/(?:.*\.)?acmuiuc-academic-web\.pages\.dev$/,
      /^https:\/\/(?:.*\.)?acmuiuc-digital-signage\.pages\.dev$/,
      /^https:\/\/(?:.*\.)?acmuiuc\.pages\.dev$/,
      /^https?:\/\/([a-zA-Z0-9-]+\.)*acm\.illinois\.edu$/,
      /^https?:\/\/([a-zA-Z0-9-]+\.)*acmuiuc\.org$/,
      /^https?:\/\/([a-zA-Z0-9-]+\.)*acmuiuc\.workers\.dev$/,
      /http:\/\/localhost:\d+$/,
    ],
    AadValidClientId: "5e08cf0f-53bb-4e09-9df2-e9bdc3467296",
    LinkryBaseUrl: "https://go.acm.illinois.edu/",
    PasskitIdentifier: "pass.edu.illinois.acm.membership",
    PasskitSerialNumber: "0",
    EmailDomain: "acm.illinois.edu",
    SqsQueueUrl:
      "https://sqs.us-east-2.amazonaws.com/298118738376/infra-core-api-sqs",
    PaidMemberGroupId: "172fd9ee-69f0-4384-9786-41ff1a43cf8e",
    PaidMemberPriceId: MembershipPriceIdStripe,
    AadValidReadOnlyClientId: "2c6a0057-5acc-496c-a4e5-4adbf88387ba",
    DiscordGuildId: "718945436332720229",
    EntraServicePrincipalId: "88c76504-9856-4325-bb0a-99f977e3607f",
    GroupSuffix: "",
    GroupEmailSuffix: "",
    GithubOrgName: "acm-uiuc",
    GithubOrgId: 425738,
    ExecGithubTeam: 12025214,
    GithubIdpSyncEnabled: true
  },
};

export type SecretConfig = {
  discord_bot_token: string;
  entra_id_private_key?: string;
  entra_id_thumbprint?: string;
  acm_passkit_signerCert_base64: string;
  acm_passkit_signerKey_base64: string;
  apple_signing_cert_base64: string;
  stripe_secret_key: string;
  stripe_endpoint_secret: string;
  stripe_links_endpoint_secret: string;
  redis_url: string;
  encryption_key: string;
  UIN_HASHING_SECRET_PEPPER: string;
  github_pat: string;
};

export type SecretTesting = {
  jwt_key: string;
}

const roleArns = {
  Entra: process.env.EntraRoleArn,
};

export const EVENT_CACHED_DURATION = 120;

type NotificationRecipientsType = {
  [env in RunEnvironment]: {
    OfficerBoard: string;
    InfraChairs: string;
    Treasurer: string;
  };
};

const notificationRecipients: NotificationRecipientsType = {
  dev: {
    OfficerBoard: 'infrasharedservices-l@acm.illinois.edu',
    InfraChairs: 'infrasharedservices-l@acm.illinois.edu',
    Treasurer: 'infrasharedservices-l@acm.illinois.edu'
  },
  prod: {
    OfficerBoard: 'officers@acm.illinois.edu',
    InfraChairs: 'infra@acm.illinois.edu',
    Treasurer: 'treasurer@acm.illinois.edu'
  }
}

export const LinkryGroupUUIDToGroupNameMap = new Map([
  ['ad81254b-4eeb-4c96-8191-3acdce9194b1', 'ACM Exec'],
  ['270c2d58-11f6-4c45-a217-d46a035fe853', 'ACM Link Shortener Managers'],
  ['c4ddcc9f-a9c0-47e7-98c1-f1b345d53121', 'ACM Officers'],
  ['f8dfc4cf-456b-4da3-9053-f7fdeda5d5d6', 'ACM Infra Leads'],
  ['c0702752-50da-49da-83d4-bcbe6f7a9b1b', 'ACM Infra Chairs'],
  ['940e4f9e-6891-4e28-9e29-148798495cdb', 'ACM Infra Team']
]);

export { genericConfig, environmentConfig, roleArns, notificationRecipients };<|MERGE_RESOLUTION|>--- conflicted
+++ resolved
@@ -66,13 +66,9 @@
   SigInfoTableName: string;
   EntraHostedDomainName: string;
   StoreInventoryTableName: string;
-<<<<<<< HEAD
   StoreOrdersTableName: string;
   StoreLimitsTableName: string;
   AwsOhioRegion: string;
-=======
-  // TODO: (store) add other tables
->>>>>>> dace2b79
 };
 
 type EnvironmentConfigType = {
