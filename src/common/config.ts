--- conflicted
+++ resolved
@@ -13,14 +13,7 @@
   AzureRoleMapping: AzureRoleMapping;
   ValidCorsOrigins: ValueOrArray<OriginType> | OriginFunction;
   AadValidClientId: string;
-<<<<<<< HEAD
-  LinkryParentGroupId: string
   LinkryBaseUrl: string
-  LinkryGroupNameToGroupUUIDMap: Map<String, String>;
-  LinkryGroupUUIDToGroupNameMap: Map<String, String>;
-=======
-  LinkryBaseUrl: string
->>>>>>> adf04fb1
   PasskitIdentifier: string;
   PasskitSerialNumber: string;
   MembershipApiEndpoint: string;
@@ -104,29 +97,7 @@
       /http:\/\/localhost:\d+$/,
     ],
     AadValidClientId: "39c28870-94e4-47ee-b4fb-affe0bf96c9f",
-<<<<<<< HEAD
-    LinkryParentGroupId: "Accef2ab4-532c-4989-8041-b8f3449abe0a", //TODO: use id to fetch child groups & 
-    LinkryBaseUrl: "https://core.aws.qa.acmuiuc.org", 
-    LinkryGroupNameToGroupUUIDMap: new Map([
-      ["ACM Exec Linkry Test", "6d0bf289-71e3-4b8f-929b-63d93c2e0533"],
-      ["ACM Link Shortener Managers Linkry Test", "a93bc2ad-b2b4-47bf-aa32-603dda8f6fdd"], 
-      ["ACM Officers Linkry Test", "99b6b87c-9550-4529-87c1-f40862ab7add"], 
-      ["ACM Infra Leadership Linkry Test", "83c275f8-e533-4987-b537-a94b86c9d28e"],
-      ["ACM Infra Team", "940e4f9e-6891-4e28-9e29-148798495cdb"], 
-      ["ACM Infra Leads","f8dfc4cf-456b-4da3-9053-f7fdeda5d5d6"]
-    ]),
-    LinkryGroupUUIDToGroupNameMap: new Map([
-        ["6d0bf289-71e3-4b8f-929b-63d93c2e0533", "ACM Exec Linkry Test"],
-        ["a93bc2ad-b2b4-47bf-aa32-603dda8f6fdd", "ACM Link Shortener Managers Linkry Test"], 
-        ["99b6b87c-9550-4529-87c1-f40862ab7add", "ACM Officers Linkry Test"], 
-        ["83c275f8-e533-4987-b537-a94b86c9d28e", "ACM Infra Leadership Linkry Test"],
-        ["940e4f9e-6891-4e28-9e29-148798495cdb", "ACM Infra Team"], 
-        ["f8dfc4cf-456b-4da3-9053-f7fdeda5d5d6", "ACM Infra Leads"]
-
-    ]),
-=======
     LinkryBaseUrl: "https://core.aws.qa.acmuiuc.org",
->>>>>>> adf04fb1
     PasskitIdentifier: "pass.org.acmuiuc.qa.membership",
     PasskitSerialNumber: "0",
     MembershipApiEndpoint:
@@ -149,24 +120,7 @@
       /http:\/\/localhost:\d+$/,
     ],
     AadValidClientId: "5e08cf0f-53bb-4e09-9df2-e9bdc3467296",
-<<<<<<< HEAD
-    LinkryParentGroupId: "need-to-create-one",
-    LinkryBaseUrl: "https://go.acm.illinois.edu/" , 
-    LinkryGroupNameToGroupUUIDMap: new Map([
-        ['ACM Exec', 'ad81254b-4eeb-4c96-8191-3acdce9194b1'],
-        ['ACM Link Shortener Managers', '270c2d58-11f6-4c45-a217-d46a035fe853'],
-        ['ACM Officers', 'ff49e948-4587-416b-8224-65147540d5fc'],
-        ['ACM Infra Leadership', 'f8dfc4cf-456b-4da3-9053-f7fdeda5d5d6'],//TODO: is this correct?
-      ]),
-      LinkryGroupUUIDToGroupNameMap: new Map([
-          ['ad81254b-4eeb-4c96-8191-3acdce9194b1', 'ACM Exec'],
-          ['270c2d58-11f6-4c45-a217-d46a035fe853', 'ACM Link Shortener Managers'],
-          ['ff49e948-4587-416b-8224-65147540d5fc', 'ACM Officers'],
-          ['f8dfc4cf-456b-4da3-9053-f7fdeda5d5d6', 'ACM Infra Leadership'],//TODO: is this correct?
-        ]),
-=======
     LinkryBaseUrl: "https://go.acm.illinois.edu/",
->>>>>>> adf04fb1
     PasskitIdentifier: "pass.edu.illinois.acm.membership",
     PasskitSerialNumber: "0",
     MembershipApiEndpoint:
