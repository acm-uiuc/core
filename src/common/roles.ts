--- conflicted
+++ resolved
@@ -2,7 +2,6 @@
 export const runEnvironments = ["dev", "prod"] as const;
 export type RunEnvironment = (typeof runEnvironments)[number];
 export enum AppRoles {
-<<<<<<< HEAD
   EVENTS_MANAGER = "manage:events",
   SIGLEAD_MANAGER = "manage:siglead",
   TICKETS_SCANNER = "scan:tickets",
@@ -13,16 +12,6 @@
   LINKS_ADMIN = "admin:links",
   STRIPE_LINK_CREATOR = "create:stripeLink",
   BYPASS_OBJECT_LEVEL_AUTH = "bypass:ola",
-=======
-  EVENTS_MANAGER = "manage:events", 
-  SIGLEAD_MANAGER = "manage:siglead", 
-  TICKETS_SCANNER = "scan:tickets", 
-  TICKETS_MANAGER = "manage:tickets", 
-  IAM_ADMIN = "admin:iam", 
-  IAM_INVITE_ONLY = "invite:iam", 
-  STRIPE_LINK_CREATOR = "create:stripeLink", 
-  BYPASS_OBJECT_LEVEL_AUTH = "bypass:ola", 
->>>>>>> 36eadf26
   ROOM_REQUEST_CREATE = "create:roomRequest",
   ROOM_REQUEST_UPDATE = "update:roomRequest",
   AUDIT_LOG_VIEWER = "view:auditLog",
