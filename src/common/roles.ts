--- conflicted
+++ resolved
@@ -18,14 +18,7 @@
   MANAGE_ORG_API_KEYS = "manage:orgApiKey"
 }
 export const allAppRoles = Object.values(AppRoles).filter(
-<<<<<<< HEAD
   (value) => typeof value === "string", 
-);
-
-
-  
-=======
-  (value) => typeof value === "string",
 );
 
 export const AppRoleHumanMapper: Record<AppRoles, string> = {
@@ -41,6 +34,6 @@
   [AppRoles.ROOM_REQUEST_CREATE]: "Room Request Creator",
   [AppRoles.ROOM_REQUEST_UPDATE]: "Room Request Updater",
   [AppRoles.AUDIT_LOG_VIEWER]: "Audit Log Viewer",
+  [AppRoles.SIGLEAD_MANAGER]: "SIG Lead Manager",
   [AppRoles.MANAGE_ORG_API_KEYS]: "Org API Keys Manager"
-}
->>>>>>> 318edd7e
+}