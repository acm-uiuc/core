/* eslint-disable import/prefer-default-export */
export const runEnvironments = ["dev", "prod"] as const;
export type RunEnvironment = (typeof runEnvironments)[number];
export enum AppRoles {
  EVENTS_MANAGER = "manage:events",
  TICKETS_SCANNER = "scan:tickets",
  TICKETS_MANAGER = "manage:tickets",
  IAM_ADMIN = "admin:iam",
  IAM_INVITE_ONLY = "invite:iam",
<<<<<<< HEAD
  LINKS_MANAGER = "manage:links",
  LINKS_ADMIN = "admin:links",
=======
  STRIPE_LINK_CREATOR = "create:stripeLink",
  BYPASS_OBJECT_LEVEL_AUTH = "bypass:ola",
  ROOM_REQUEST_CREATE = "create:roomRequest",
  ROOM_REQUEST_UPDATE = "update:roomRequest"
>>>>>>> ca4496e7
}
export const allAppRoles = Object.values(AppRoles).filter(
  (value) => typeof value === "string",
);<|MERGE_RESOLUTION|>--- conflicted
+++ resolved
@@ -7,15 +7,12 @@
   TICKETS_MANAGER = "manage:tickets",
   IAM_ADMIN = "admin:iam",
   IAM_INVITE_ONLY = "invite:iam",
-<<<<<<< HEAD
   LINKS_MANAGER = "manage:links",
   LINKS_ADMIN = "admin:links",
-=======
   STRIPE_LINK_CREATOR = "create:stripeLink",
   BYPASS_OBJECT_LEVEL_AUTH = "bypass:ola",
   ROOM_REQUEST_CREATE = "create:roomRequest",
   ROOM_REQUEST_UPDATE = "update:roomRequest"
->>>>>>> ca4496e7
 }
 export const allAppRoles = Object.values(AppRoles).filter(
   (value) => typeof value === "string",
