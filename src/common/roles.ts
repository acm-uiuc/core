--- conflicted
+++ resolved
@@ -2,7 +2,6 @@
 export const runEnvironments = ["dev", "prod"] as const;
 export type RunEnvironment = (typeof runEnvironments)[number];
 export enum AppRoles {
-<<<<<<< HEAD
   EVENTS_MANAGER = "manage:events", 
   SIGLEAD_MANAGER = "manage:siglead", 
   TICKETS_SCANNER = "scan:tickets", 
@@ -11,17 +10,8 @@
   IAM_INVITE_ONLY = "invite:iam", 
   STRIPE_LINK_CREATOR = "create:stripeLink", 
   BYPASS_OBJECT_LEVEL_AUTH = "bypass:ola", 
-=======
-  EVENTS_MANAGER = "manage:events",
-  TICKETS_SCANNER = "scan:tickets",
-  TICKETS_MANAGER = "manage:tickets",
-  IAM_ADMIN = "admin:iam",
-  IAM_INVITE_ONLY = "invite:iam",
-  STRIPE_LINK_CREATOR = "create:stripeLink",
-  BYPASS_OBJECT_LEVEL_AUTH = "bypass:ola",
   ROOM_REQUEST_CREATE = "create:roomRequest",
   ROOM_REQUEST_UPDATE = "update:roomRequest"
->>>>>>> ca4496e7
 }
 export const allAppRoles = Object.values(AppRoles).filter(
   (value) => typeof value === "string", 
