interface BaseErrorParams<T extends string> {
  name: T;
  id: number;
  message: string;
  httpStatusCode: number;
}

export abstract class BaseError<T extends string> extends Error {
  public name: T;

  public id: number;

  public message: string;

  public httpStatusCode: number;

  constructor({ name, id, message, httpStatusCode }: BaseErrorParams<T>) {
    super(message || name || "Error");
    this.name = name;
    this.id = id;
    this.message = message;
    this.httpStatusCode = httpStatusCode;
    if (Error.captureStackTrace) {
      Error.captureStackTrace(this, this.constructor);
    }
  }

  toString() {
    return `Error ${this.id} (${this.name}): ${this.message}\n\n${this.stack}`;
  }
  toJson() {
    return {
      error: true,
      name: this.name,
      id: this.id,
      message: this.message,
    };
  }
}

export class NotImplementedError extends BaseError<"NotImplementedError"> {
  constructor({ message }: { message?: string }) {
    super({
      name: "NotImplementedError",
      id: 100,
      message: message || "This feature has not been implemented yet.",
      httpStatusCode: 500,
    });
  }
}

export class UnauthorizedError extends BaseError<"UnauthorizedError"> {
  constructor({ message }: { message: string }) {
    super({ name: "UnauthorizedError", id: 101, message, httpStatusCode: 401 });
  }
}

export class UnauthenticatedError extends BaseError<"UnauthenticatedError"> {
  constructor({ message }: { message: string }) {
    super({
      name: "UnauthenticatedError",
      id: 102,
      message,
      httpStatusCode: 403,
    });
  }
}

export class InternalServerError extends BaseError<"InternalServerError"> {
  constructor({ message }: { message?: string } = {}) {
    super({
      name: "InternalServerError",
      id: 100,
      message:
        message ||
        "An internal server error occurred. Please try again or contact support.",
      httpStatusCode: 500,
    });
  }
}

export class NotFoundError extends BaseError<"NotFoundError"> {
  constructor({ endpointName }: { endpointName: string }) {
    super({
      name: "NotFoundError",
      id: 103,
      message: `${endpointName} is not a valid URL.`,
      httpStatusCode: 404,
    });
  }
}

export class ValidationError extends BaseError<"ValidationError"> {
  constructor({ message }: { message: string }) {
    super({
      name: "ValidationError",
      id: 104,
      message,
      httpStatusCode: 400,
    });
  }
}

export class DatabaseInsertError extends BaseError<"DatabaseInsertError"> {
  constructor({ message }: { message: string }) {
    super({
      name: "DatabaseInsertError",
      id: 105,
      message,
      httpStatusCode: 500,
    });
  }
}

export class DatabaseFetchError extends BaseError<"DatabaseFetchError"> {
  constructor({ message }: { message: string }) {
    super({
      name: "DatabaseFetchError",
      id: 106,
      message,
      httpStatusCode: 500,
    });
  }
}

export class DiscordEventError extends BaseError<"DiscordEventError"> {
  constructor({ message }: { message?: string }) {
    super({
      name: "DiscordEventError",
      id: 107,
      message: message || "Could not create Discord event.",
      httpStatusCode: 500,
    });
  }
}

export class EntraInvitationError extends BaseError<"EntraInvitationError"> {
  email: string;
  constructor({ message, email }: { message?: string; email: string }) {
    super({
      name: "EntraInvitationError",
      id: 108,
      message: message || "Could not invite user to Entra ID.",
      httpStatusCode: 400,
    });
    this.email = email;
  }
}

export class TicketNotFoundError extends BaseError<"TicketNotFoundError"> {
  constructor({ message }: { message?: string }) {
    super({
      name: "TicketNotFoundError",
      id: 108,
      message: message || "Could not find the ticket presented.",
      httpStatusCode: 404,
    });
  }
}

export class TicketNotValidError extends BaseError<"TicketNotValidError"> {
  constructor({ message }: { message?: string }) {
    super({
      name: "TicketNotValidError",
      id: 109,
      message: message || "Ticket presented was found but is not valid.",
      httpStatusCode: 400,
    });
  }
}

export class NotSupportedError extends BaseError<"NotSupportedError"> {
  constructor({ message }: { message?: string }) {
    super({
      name: "NotSupportedError",
      id: 110,
      message: message || "This operation is not supported.",
      httpStatusCode: 400,
    });
  }
}

export class EntraGroupError extends BaseError<"EntraGroupError"> {
  group: string;
  constructor({
    code,
    message,
    group,
  }: {
    code?: number;
    message?: string;
    group: string;
  }) {
    super({
      name: "EntraGroupError",
      id: 308,
      message:
        message || `Could not modify the group membership for group ${group}.`,
      httpStatusCode: code || 500,
    });
    this.group = group;
  }
}

export class EntraFetchError extends BaseError<"EntraFetchError"> {
  email: string;
  constructor({ message, email }: { message?: string; email: string }) {
    super({
      name: "EntraFetchError",
      id: 509,
      message: message || "Could not get data from Entra ID.",
      httpStatusCode: 500,
    });
    this.email = email;
  }
<<<<<<< HEAD
=======
}


export class EntraPatchError extends BaseError<"EntraPatchError"> {
  email: string;
  constructor({ message, email }: { message?: string; email: string }) {
    super({
      name: "EntraPatchError",
      id: 510,
      message: message || "Could not set data at Entra ID.",
      httpStatusCode: 500,
    });
    this.email = email;
  }
>>>>>>> 27814115
}<|MERGE_RESOLUTION|>--- conflicted
+++ resolved
@@ -213,8 +213,6 @@
     });
     this.email = email;
   }
-<<<<<<< HEAD
-=======
 }
 
 
@@ -229,5 +227,4 @@
     });
     this.email = email;
   }
->>>>>>> 27814115
 }